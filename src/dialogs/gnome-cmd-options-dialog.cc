--- conflicted
+++ resolved
@@ -911,12 +911,9 @@
 #pragma GCC diagnostic ignored "-Wcast-align"
 #endif
     cfg.list_row_height = gtk_spin_button_get_value_as_int (GTK_SPIN_BUTTON (row_height_spin));
-<<<<<<< HEAD
 #if defined (__GNUC__)
 #pragma GCC diagnostic pop
 #endif
-=======
->>>>>>> 7b2f05df
 
     g_free(icondir);
 }

--- conflicted
+++ resolved
@@ -380,17 +380,10 @@
     auto iconPath = gnome_cmd_app_get_icon_path(app);
     auto appName = gnome_cmd_app_get_name(app);
     auto stockId = register_application_stock_icon(appName, iconPath);
-<<<<<<< HEAD
 
     auto dynamicActionGroup = gtk_action_group_new (appName);
     gtk_ui_manager_insert_action_group (uiManager, dynamicActionGroup, 0);
 
-=======
-
-    auto dynamicActionGroup = gtk_action_group_new (appName);
-    gtk_ui_manager_insert_action_group (uiManager, dynamicActionGroup, 0);
-
->>>>>>> 7b2f05df
     auto dynAction = gtk_action_new (appName, appName, nullptr, stockId);
     g_signal_connect (dynAction, "activate", G_CALLBACK (cb_exec_with_app), data);
     gtk_action_group_add_action (dynamicActionGroup, dynAction);
@@ -526,102 +519,6 @@
 
 inline GList *get_list_of_action_script_file_names(const gchar* scriptsDir)
 {
-<<<<<<< HEAD
-    if (!string)
-        return nullptr;
-
-    int underscores = 0;
-
-    for (const gchar *p = string; *p; p++)
-        underscores += (*p == '_');
-
-    if (underscores == 0)
-        return g_strdup (string);
-
-    gchar *escaped = g_new (char, strlen (string) + underscores + 1);
-    gchar *q = escaped;
-
-    for (const gchar *p = string; *p; p++, q++)
-    {
-        /* Add an extra underscore. */
-        if (*p == '_')
-            *q++ = '_';
-        *q = *p;
-    }
-    *q = '\0';
-
-    return escaped;
-}
-
-
-inline GnomeVFSMimeApplication *get_default_gnome_vfs_app_for_mime_type(GnomeCmdFile *gnomeCmdFile)
-{
-    auto uri_str = gnomeCmdFile->get_uri_str();
-    auto *app = gnome_vfs_mime_get_default_application_for_uri (uri_str, gnomeCmdFile->info->mime_type);
-    g_free (uri_str);
-    return app;
-}
-
-
-inline gchar *get_default_application_action_name (GnomeCmdFile *gnomeCmdFile)
-{
-    auto app = get_default_gnome_vfs_app_for_mime_type(gnomeCmdFile);
-
-    if (!app)
-    {
-        return nullptr;
-    }
-
-    gchar *escaped_app_name = string_double_underscores (app->name);
-    gnome_vfs_mime_application_free (app);
-
-    return escaped_app_name;
-}
-
-
-inline gchar *get_default_application_icon_path (GnomeCmdFile *gnomeCmdFile)
-{
-    gchar* icon_path = nullptr;
-
-    auto app = get_default_gnome_vfs_app_for_mime_type(gnomeCmdFile);
-
-    if (app)
-=======
-    DIR *dp = opendir (scriptsDir);
-    GList *scriptList = nullptr;
-    if (dp != nullptr)
->>>>>>> 7b2f05df
-    {
-        struct dirent *directoryEntry;
-        while ((directoryEntry = readdir (dp)))
-        {
-<<<<<<< HEAD
-            icon_path = g_strdup (gapp->icon_path);
-            gnome_cmd_app_free (gapp);
-        }
-        gnome_vfs_mime_application_free (app);
-    }
-
-    return icon_path;
-}
-
-
-inline gchar *get_default_application_action_label (GnomeCmdFile *gnomeCmdFile)
-{
-    gchar *escaped_app_name = get_default_application_action_name (gnomeCmdFile);
-    if (escaped_app_name == nullptr)
-    {
-        return g_strdup (_("_Open"));
-    }
-
-    gchar *retval = g_strdup_printf (_("_Open with “%s”"), escaped_app_name);
-    g_free (escaped_app_name);
-
-    return retval;
-}
-
-inline GList *get_list_of_action_script_file_names(const gchar* scriptsDir)
-{
     DIR *dp = opendir (scriptsDir);
     GList *scriptList = nullptr;
     if (dp != nullptr)
@@ -670,49 +567,6 @@
 
     for (GList *scriptFileName = scriptFileNames; scriptFileName; scriptFileName = scriptFileName->next)
     {
-=======
-            char *fileName = directoryEntry->d_name;
-            struct stat buf;
-            string scriptPath (scriptsDir);
-            scriptPath.append ("/").append (fileName);
-            if (stat (scriptPath.c_str(), &buf) == 0)
-            {
-                if (buf.st_mode & S_IFREG)
-                {
-                    DEBUG('p', "Adding \'%s\' to the list of scripts.\n", scriptPath.c_str());
-                    scriptList = g_list_append (scriptList, g_strdup(fileName));
-                }
-            }
-        }
-        closedir (dp);
-    }
-    return scriptList;
-}
-
-guint add_action_script_entries(GtkUIManager *uiManager, GList *files)
-{
-    guint pos = 0;
-    auto scriptsDir = g_build_filename (g_get_user_config_dir (), SCRIPT_DIRECTORY, nullptr);
-    auto scriptFileNames = get_list_of_action_script_file_names(scriptsDir);
-
-    // This list is used to store a reference to each ScriptData structure
-    // It can be used to free the memory for each scriptData structure later on...
-    GList* scriptDataList = nullptr;
-
-    static guint mergeIdActionScripts = 0;
-    if (mergeIdActionScripts != 0)
-    {
-        gtk_ui_manager_remove_ui (uiManager, mergeIdActionScripts);
-        mergeIdActionScripts = 0;
-    }
-    mergeIdActionScripts = gtk_ui_manager_new_merge_id (uiManager);
-
-    static GtkActionGroup *dynamicActionGroup = gtk_action_group_new ("actionScripts");
-    gtk_ui_manager_insert_action_group (uiManager, dynamicActionGroup, 0);
-
-    for (GList *scriptFileName = scriptFileNames; scriptFileName; scriptFileName = scriptFileName->next)
-    {
->>>>>>> 7b2f05df
         auto scriptData = g_new0 (ScriptData, 1);
         scriptData->files = files;
 
@@ -949,23 +803,14 @@
     gchar *openWithDefaultAppLabel = nullptr;
 
     // Only try to find a default application for the first file in the list of selected files
-<<<<<<< HEAD
-    openWithDefaultAppName  = get_default_application_action_name(gnomeCmdFile);
-    defaultAppIconPath      = get_default_application_icon_path(gnomeCmdFile);
-    openWithDefaultAppLabel = get_default_application_action_label(gnomeCmdFile);
-=======
     openWithDefaultAppName  = gnomeCmdFile->get_default_application_name_string();
     auto gAppInfo = gnomeCmdFile->GetAppInfoForContentType();
     openWithDefaultAppLabel = gnomeCmdFile->get_default_application_action_label(gAppInfo);
->>>>>>> 7b2f05df
 
     if (openWithDefaultAppName != nullptr)
     {
         // Add the default "Open" menu entry at the top of the popup
-<<<<<<< HEAD
-=======
         defaultAppIconPath = g_strdup(get_default_application_icon_path(gAppInfo));
->>>>>>> 7b2f05df
         appStockId = register_application_stock_icon(openWithDefaultAppName, defaultAppIconPath);
         dynAction = gtk_action_new ("Open", openWithDefaultAppLabel, nullptr, appStockId);
         g_signal_connect (dynAction, "activate", G_CALLBACK (cb_exec_default), files);
@@ -988,15 +833,6 @@
 
     // Add menu items in the "Open with" submenu
     gint ii = -1;
-<<<<<<< HEAD
-    GList *vfs_apps, *tmp_list;
-    vfs_apps = tmp_list = gnome_vfs_mime_get_all_applications (gnomeCmdFile->info->mime_type);
-    for (; vfs_apps && ii < MAX_OPEN_WITH_APPS; vfs_apps = vfs_apps->next)
-    {
-        auto vfs_app = (GnomeVFSMimeApplication *) vfs_apps->data;
-
-        if (vfs_app)
-=======
     GList *gAppInfos, *tmp_list;
     auto contentTypeString = gnomeCmdFile->GetGfileContentTypeString();
     gAppInfos = tmp_list = g_app_info_get_all_for_type(contentTypeString);
@@ -1006,26 +842,17 @@
         auto gAppInfoItem = (GAppInfo *) gAppInfos->data;
 
         if (gAppInfoItem)
->>>>>>> 7b2f05df
         {
             OpenWithData *data = g_new0 (OpenWithData, 1);
 
             data->files = files;
-<<<<<<< HEAD
-            data->app = gnome_cmd_app_new_from_vfs_app (vfs_app);
-=======
             data->app = gnome_cmd_app_new_from_app_info (gAppInfoItem);
->>>>>>> 7b2f05df
 
             gchar* openWithAppName  = g_strdup (gnome_cmd_app_get_name (data->app));
 
             // Only add the entry to the submenu if its name different from the default app
-<<<<<<< HEAD
-            if (strcmp(openWithAppName, openWithDefaultAppName) == 0)
-=======
             if (openWithDefaultAppName != nullptr
                 && strcmp(openWithAppName, openWithDefaultAppName) == 0)
->>>>>>> 7b2f05df
             {
                 gnome_cmd_app_free(data->app);
                 g_free(data);
@@ -1055,11 +882,7 @@
     }
 
     g_free(openWithDefaultAppName);
-<<<<<<< HEAD
-    gnome_vfs_mime_application_list_free (tmp_list);
-=======
     g_list_free (tmp_list);
->>>>>>> 7b2f05df
     return newTopMenuItems;
 }
 

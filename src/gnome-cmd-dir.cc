--- conflicted
+++ resolved
@@ -331,16 +331,11 @@
     }
     else
     {
-<<<<<<< HEAD
         if (!isStartup)
         {
-            gnome_cmd_show_message (*main_win, path->get_display_path(), gnome_vfs_result_to_string (res));
+            gnome_cmd_show_message (*main_win, path->get_display_path(), gnome_vfs_result_to_string (gnomeVFSResult));
         }
-        gnome_vfs_file_info_unref (info);
-=======
-        gnome_cmd_show_message (*main_win, path->get_display_path(), gnome_vfs_result_to_string (gnomeVFSResult));
         gnome_vfs_file_info_unref (gnomeVFSFileInfo);
->>>>>>> 7b2f05df
     }
 
     return dir;

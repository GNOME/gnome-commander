--- conflicted
+++ resolved
@@ -581,9 +581,7 @@
     gboolean save_auto_load_plugins();
     void save_cmdline_history();
     void save_intviewer_defaults();
-<<<<<<< HEAD
-	void set_settings_monitor (const char *file_path);
-=======
+    void set_settings_monitor (const char *file_path);
     inline gint get_int (const gchar *path, int def);
     inline void set_int (const gchar *path, int value);
     inline gchar* get_string (const gchar *path, const gchar *def);
@@ -591,8 +589,6 @@
     inline gboolean get_bool (const gchar *path, gboolean def);
     inline void set_bool (const gchar *path, gboolean value);
     inline void set_color (const gchar *path, GdkColor *color);
-    void set_settings_monitor (const char *file_path);
->>>>>>> 906cfe63
 
   public:
 
@@ -648,10 +644,7 @@
     void load_more();
     inline GList* load_string_history (const gchar *format, gint size);
     void save();
-<<<<<<< HEAD
-	
-	void save_xml ();
-=======
+    void save_xml ();
     gint gnome_cmd_data_get_int (const gchar *path, int def);
     void gnome_cmd_data_set_int (const gchar *path, int value);
     gchar* gnome_cmd_data_get_string (const gchar *path, const gchar *def);
@@ -668,8 +661,6 @@
     inline void gnome_cmd_data_set_string_history (const gchar *format, GList *strings);
     gboolean is_valid_color_string(const char *colorstring);
     gboolean set_valid_color_string(GSettings *settings, const char* key);
-    void save_xml ();
->>>>>>> 906cfe63
 
     GnomeCmdConRemote *get_quick_connect() const       {  return quick_connect;                     }
 

--- conflicted
+++ resolved
@@ -765,24 +765,9 @@
     gnome_cmd_data.options.quick_search_exact_match_begin = quick_search_exact_match;
 }
 
-<<<<<<< HEAD
-#include "gnome-cmd-includes.h"
-#include "gnome-cmd-data.h"
-#include "gnome-cmd-file-selector.h"
-#include "gnome-cmd-con-list.h"
-#include "gnome-cmd-cmdline.h"
-#include "gnome-cmd-main-win.h"
-#include "gnome-cmd-user-actions.h"
-#include "utils.h"
-#include "owner.h"
-#include "dialogs/gnome-cmd-advrename-dialog.h"
-#include "dialogs/gnome-cmd-manage-bookmarks-dialog.h"
-#include "gnome-cmd-gkeyfile-utils.h"
-=======
 void on_quick_search_exact_match_end_changed()
 {
     gboolean quick_search_exact_match;
->>>>>>> 906cfe63
 
     quick_search_exact_match = g_settings_get_boolean (gnome_cmd_data.options.gcmd_settings->general, GCMD_SETTINGS_QUICK_SEARCH_EXACT_MATCH_END);
     gnome_cmd_data.options.quick_search_exact_match_end = quick_search_exact_match;
@@ -808,13 +793,6 @@
 {
     gboolean mainmenu_visibility;
 
-<<<<<<< HEAD
-    gchar           *ftp_anonymous_password;
-    
-    GFileMonitor    *settings_monitor;
-    gboolean         settings_monitor_enabled;
-};
-=======
     mainmenu_visibility = g_settings_get_boolean (gnome_cmd_data.options.gcmd_settings->general, GCMD_SETTINGS_MAINMENU_VISIBILITY);
     gnome_cmd_data.mainmenu_visibility = mainmenu_visibility;
     main_win->update_mainmenu_visibility();
@@ -1301,7 +1279,6 @@
     //TODO: Activate the following function in GCMD > 1.6
     //gcmd_connect_gsettings_signals(gs);
 }
->>>>>>> 906cfe63
 
 
 DICT<guint> gdk_key_names(GDK_VoidSymbol);
@@ -2632,8 +2609,6 @@
     }
 }
 
-<<<<<<< HEAD
-=======
 /**
  * This method converts user settings from gcmds old config files, created via gnome config to
  * GSettings. Therefore, it first looks for those files in question and then converts the data.
@@ -3129,7 +3104,6 @@
 
     return return_value;
 }
->>>>>>> 906cfe63
 
 static void settings_file_changes (GFileMonitor *monitor, GFile *file, GFile *other_file, GFileMonitorEvent event_type, gpointer user_data)
 {
@@ -3156,10 +3130,6 @@
     GFile *file = g_file_new_for_path (file_path);
     priv->settings_monitor = g_file_monitor_file (file, G_FILE_MONITOR_NONE, NULL, NULL);
     g_signal_connect (priv->settings_monitor, "changed", G_CALLBACK(settings_file_changes), NULL);
-<<<<<<< HEAD
-
-=======
->>>>>>> 906cfe63
     g_object_unref (file);
 }
 
@@ -3167,28 +3137,11 @@
 void GnomeCmdData::load()
 {
     gchar *xml_cfg_path = config_dir ? g_build_filename (config_dir, PACKAGE ".xml", NULL) : g_build_filename (g_get_home_dir (), "." PACKAGE, PACKAGE ".xml", NULL);
-<<<<<<< HEAD
-
-    gchar *document_icon_dir = g_strconcat (GNOME_PREFIX, "/share/pixmaps/document-icons/", NULL);
-    gchar *theme_icon_dir    = g_strconcat (PIXMAPS_DIR, "/mime-icons", NULL);
-=======
     gchar *colorstring;
->>>>>>> 906cfe63
 
     if (!priv)
         priv = g_new0 (Private, 1);
 
-<<<<<<< HEAD
-    options.color_themes[GNOME_CMD_COLOR_CUSTOM].respect_theme = FALSE;
-    options.color_themes[GNOME_CMD_COLOR_CUSTOM].norm_fg = gdk_color_new (0xffff,0xffff,0xffff);
-    options.color_themes[GNOME_CMD_COLOR_CUSTOM].norm_bg = gdk_color_new (0,0,0x4444);
-    options.color_themes[GNOME_CMD_COLOR_CUSTOM].alt_fg = gdk_color_new (0xffff,0xffff,0xffff);
-    options.color_themes[GNOME_CMD_COLOR_CUSTOM].alt_bg = gdk_color_new (0,0,0x4444);
-    options.color_themes[GNOME_CMD_COLOR_CUSTOM].sel_fg = gdk_color_new (0xffff,0,0);
-    options.color_themes[GNOME_CMD_COLOR_CUSTOM].sel_bg = gdk_color_new (0,0,0x4444);
-    options.color_themes[GNOME_CMD_COLOR_CUSTOM].curs_fg = gdk_color_new (0,0,0);
-    options.color_themes[GNOME_CMD_COLOR_CUSTOM].curs_bg = gdk_color_new (0xaaaa,0xaaaa,0xaaaa);
-=======
     options.use_ls_colors = g_settings_get_boolean (options.gcmd_settings->colors, GCMD_SETTINGS_COLORS_USE_LS_COLORS);
 
     options.color_themes[GNOME_CMD_COLOR_CUSTOM].respect_theme = FALSE;
@@ -3365,7 +3318,6 @@
         g_free(colorstring);
     }
     colorstring = NULL;
->>>>>>> 906cfe63
 
     options.color_themes[GNOME_CMD_COLOR_MODERN].respect_theme = FALSE;
     options.color_themes[GNOME_CMD_COLOR_MODERN].norm_fg = gdk_color_new (0,0,0);
@@ -3989,80 +3941,6 @@
 }
 
 
-<<<<<<< HEAD
-void GnomeCmdData::save_xml ()
-{
-    priv->settings_monitor_enabled = true;
-    
-    gchar *xml_cfg_path = config_dir ? g_build_filename (config_dir, PACKAGE ".xml", NULL) : g_build_filename (g_get_home_dir (), "." PACKAGE, PACKAGE ".xml", NULL);
-
-    ofstream f(xml_cfg_path);
-    XML::xstream xml(f);
-
-    xml << XML::comment("Created with GNOME Commander (http://gcmd.github.io/)");
-    xml << XML::tag("GnomeCommander") << XML::attr("version") << VERSION;
-
-    xml << *main_win;
-
-    xml << XML::tag("History");
-
-    if (options.save_dir_history_on_exit)
-    {
-        xml << XML::tag("Directories");
-
-        for (GList *i=gnome_cmd_con_get_dir_history (priv->con_list->get_home())->ents; i; i=i->next)
-            xml << XML::tag("Directory") << XML::attr("path") << XML::escape((const gchar *) i->data) << XML::endtag();
-
-        xml << XML::endtag("Directories");
-    }
-
-    xml << XML::endtag("History");
-
-    xml << advrename_defaults;
-    xml << search_defaults;
-    xml << bookmarks_defaults;
-
-    xml << XML::tag("Connections");
-
-    for (GList *i=gnome_cmd_con_list_get_all_remote (gnome_cmd_data.priv->con_list); i; i=i->next)
-    {
-        GnomeCmdCon *con = GNOME_CMD_CON (i->data);
-
-        if (con)
-            xml << *con;
-    }
-
-    xml << XML::endtag("Connections");
-
-    xml << XML::tag("Bookmarks");
-
-    write (xml, priv->con_list->get_home(), "Home");
-#ifdef HAVE_SAMBA
-    write (xml, priv->con_list->get_smb(), "SMB");
-#endif
-    for (GList *i=gnome_cmd_con_list_get_all_remote (gnome_cmd_data.priv->con_list); i; i=i->next)
-    {
-        GnomeCmdCon *con = GNOME_CMD_CON (i->data);
-        write (xml, con, XML::escape(gnome_cmd_con_get_alias (con)));
-    }
-
-    xml << XML::endtag("Bookmarks");
-
-    xml << XML::tag("Selections");
-    for (vector<Selection>::iterator i=selections.begin(); i!=selections.end(); ++i)
-        xml << *i;
-    xml << XML::endtag("Selections");
-
-    xml << gcmd_user_actions;
-
-    xml << XML::endtag("GnomeCommander");
-
-    g_free (xml_cfg_path);
-}
-
-
-void GnomeCmdData::save()
-=======
 /**
  * This method sets the value of a given GSettings key to the string stored in user_value or to the default value,
  * depending on the value of user_value. If the class of the key is not a string but a string array, the first
@@ -4070,7 +3948,6 @@
  * @returns FALSE if an error occured setting the key value to a new string.
  */
 gboolean GnomeCmdData::migrate_data_string_value_into_gsettings(const char* user_value, GSettings *settings, const char *key)
->>>>>>> 906cfe63
 {
     GVariant *variant;
     gchar *default_value;
@@ -4257,8 +4134,6 @@
     save_intviewer_defaults();
 
     save_xml ();
-<<<<<<< HEAD
-=======
 
     save_auto_load_plugins();
 }
@@ -4536,8 +4411,6 @@
 {
     gboolean return_value;
     gchar *colorstring;
-
->>>>>>> 906cfe63
 
     colorstring = gdk_color_to_string (color);
     return_value = set_gsettings_when_changed (settings, key, colorstring);

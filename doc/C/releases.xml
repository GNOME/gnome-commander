<?xml version="1.0"?>
<!DOCTYPE chapter PUBLIC "-//OASIS//DTD DocBook XML V4.5//EN" "http://www.oasis-open.org/docbook/xml/4.5/docbookx.dtd" [
  <!ENTITY app "GNOME Commander">
]>

<!-- ============= Release overview ======================= -->
<!-- This section contains info about the program releases.-->
  <sect1 id="gnome-commander-releases">
    <title>Release Overview</title>
    <para>
    </para>
    <informaltable frame="topbot">
    <tgroup cols="3">
        <colspec colname="col1"/>
        <colspec colname="col2"/>
        <colspec colname="col3"/>
    <thead>
        <row valign="top">
            <entry colname="col1" colsep="0" valign="top"><para>Version</para></entry>
            <entry colname="col2" colsep="0" valign="top"><para>Release date</para></entry>
            <entry colname="col3" colsep="0" valign="top"><para>What's new</para></entry>
        </row>
    </thead>
    <tbody>
        <row valign="top">
<<<<<<< HEAD
            <entry><para>1.12.0</para></entry>
            <entry><para>2019-??-??</para></entry>
=======
            <entry><para>1.10.4</para></entry>
            <entry><para>2020-??-??</para></entry>
            <entry>
                <para>Bug fixes:</para>
                <para>
                    <itemizedlist>
                        <listitem>
                            <para>...</para>
                        </listitem>
                    </itemizedlist>
                </para>
                <para>New features:</para>
                <para>
                    <itemizedlist>
                        <listitem>
                            <para>...</para>
                        </listitem>
                        <listitem>
                            <para>New or updated translations: ...</para>
                        </listitem>
                        <listitem>
                            <para>New or updated docs: ...</para>
                        </listitem>
                    </itemizedlist>
                </para>
            </entry>
        </row>
        <row valign="top">
            <entry><para>1.10.3</para></entry>
            <entry><para>2020-06-19</para></entry>
            <entry>
                <para>Bug fixes:</para>
                <para>
                    <itemizedlist>
                        <listitem>
                            <para>Fixed issue #29 (Migrate deprecated GnomeFileEntry to GtkFileChooserButton)</para>
                        </listitem>
                        <listitem>
                            <para>Fixed issue #34 (Get rid of deprecated libgnome and libgnomeui)</para>
                        </listitem>
                        <listitem>
                            <para>Fixed issue #65 (Search options: 'copy file name' does not work)</para>
                        </listitem>
                        <listitem>
                            <para>Switch from nautilus-sendto to xdg-email as default send-to command</para>
                        </listitem>
                    </itemizedlist>
                </para>
                <para>New features:</para>
                <para>
                    <itemizedlist>
                        <listitem>
                            <para>InternalViewer: Show metadata file information by default</para>
                        </listitem>
                        <listitem>
                            <para>Minor memory management improvements</para>
                        </listitem>
                        <listitem>
                            <para>New or updated translations: cs, de, es, eu, id, id, pl, pt_BR, pt_BR, sv, uk</para>
                        </listitem>
                        <listitem>
                            <para>New or updated docs: cs, es</para>
                        </listitem>
                    </itemizedlist>
                </para>
            </entry>
        </row>
        <row valign="top">
            <entry><para>1.10.2</para></entry>
            <entry><para>2019-05-16</para></entry>
            <entry>
                <para>Bug fixes:</para>
                <para>
                    <itemizedlist>
                        <listitem>
                            <para>Fix for compilation error with exiv2 0.27.1 (Thanks to Mamoru Tasaka)</para>
                        </listitem>
                    </itemizedlist>
                </para>
                <para>New features:</para>
                <para>
                    <itemizedlist>
                        <listitem>
                            <para>New or updated docs: es</para>
                        </listitem>
                    </itemizedlist>
                </para>
            </entry>
        </row>
        <row valign="top">
            <entry><para>1.10.1</para></entry>
            <entry><para>2019-05-12</para></entry>
>>>>>>> 7b2f05df
            <entry>
                <para>Bug fixes:</para>
                <para>
                    <itemizedlist>
                        <listitem>
                            <para>...</para>
                        </listitem>
                        <listitem>
                            <para>Removed gnome-config references, fixing bgo#570733 and issue #27 on GitLab</para>
                        </listitem>
                    </itemizedlist>
                </para>
                <para>New features:</para>
                <para>
                    <itemizedlist>
                        <listitem>
                            <para>...</para>
                        </listitem>
                        <listitem>
                            <para>Search window can be optionally minimized or moved below the main window</para>
                        </listitem>
                        <listitem>
                            <para>New or updated translations: ar, bg dz, de, en_CA, en_GB, es, ga, hr, hu, ne, pl, pt_BR, rw, sq, vi, zh_TW</para>
                        </listitem>
                        <listitem>
                            <para>New or updated docs: de, es</para>
                        </listitem>
                    </itemizedlist>
                </para>
            </entry>
        </row>
        <row valign="top">
            <entry><para>1.10.0</para></entry>
            <entry><para>2019-03-31</para></entry>
            <entry>
                <para>Bug fixes:</para>
                <para>
                    <itemizedlist>
                        <listitem>
                            <para>Various warnings at compile time have been fixed</para>
                        </listitem>
                        <listitem>
                            <para>Several code improvements and memory leaks have been fixed</para>
                        </listitem>
                    </itemizedlist>
                </para>
                <para>New features:</para>
                <para>
                    <itemizedlist>
                        <listitem>
                            <para>Gnome Commander icon and internal viewer icon refreshed</para>
                        </listitem>
                        <listitem>
                            <para>Gnome Commander settings are now completely migrated to GSettings under the key "org.gnome.gnome-commander"</para>
                        </listitem>
                        <listitem>
                            <para>Options in ~/.gnome2/gnome-commander and in ~/.gnome-commander/* are migrated automatically</para>
                        </listitem>
                        <listitem>
                            <para>Script and plugin folder in ~/.gnome-commander is moved into ~/.config/gnome-commander</para>
                        </listitem>
                        <listitem>
                            <para>New or updated translations: cs, da, de, es, hu, id, pl, pt_BR, sr, sr@latin, sv</para>
                        </listitem>
                        <listitem>
                            <para>New or updated docs: cs, de, es, sv</para>
                        </listitem>
                    </itemizedlist>
                </para>
            </entry>
        </row>
        <row valign="top">
            <entry><para>1.8.1</para></entry>
            <entry><para>2018-03-04</para></entry>
            <entry>
                <para>Bug fixes:</para>
                <para>
                    <itemizedlist>
                        <listitem>
                            <para>Fix simple script system for file names with spaces</para>
                        </listitem>
                        <listitem>
                            <para>Fixed bgo#785505: Problem when compiling GCMD with flex 2.6.4</para>
                        </listitem>
                    </itemizedlist>
                </para>
                <para>New features:</para>
                <para>
                    <itemizedlist>
                        <listitem>
                            <para>Store the size of the options dialog when closing itself</para>
                        </listitem>
                        <listitem>
                            <para>Remove unnecessary border lines from the options dialog tabs (thanks to Elijah)</para>
                        </listitem>
                        <listitem>
                            <para>Removed python support completely</para>
                        </listitem>
                        <listitem>
                            <para>New or updated translations: cs, da, de, es, hu, id, pl, pt_BR, sr, sr@latin, sv</para>
                        </listitem>
                        <listitem>
                            <para>New or updated docs: cs, de, es</para>
                        </listitem>
                    </itemizedlist>
                </para>
            </entry>
        </row>
        <row valign="top">
            <entry><para>1.8.0</para></entry>
            <entry><para>2017-08-10</para></entry>
            <entry>
                <para>New features:</para>
                <para>
                    <itemizedlist>
                        <listitem>
                           <para>Quick search can be activated by just typing a letter, adjustable in the options tab</para>
                       </listitem>
                        <listitem>
                           <para>Option for saving/not saving the command line history on exit</para>
                       </listitem>
                        <listitem>
                           <para>Option for saving/not saving the search history on exit</para>
                       </listitem>
                        <listitem>
                           <para>Added a settings option for deciding if the terminal window should stay open when a command finishes</para>
                       </listitem>
                        <listitem>
                           <para>[build] Don't use gnome-autogen.sh anymore (Many thanks to Philip Withnall and David King)</para>
                       </listitem>
                        <listitem>
                           <para>[build] Translations are now handled by upstream gettext instead of intltool</para>
                       </listitem>
                        <listitem>
                           <para>[build] New documentation infrastructure: Use yelp-tools instead of gnome-doc-utils</para>
                       </listitem>
                    </itemizedlist>
                </para>
                <para>Other changes:</para>
                <para>
                    <itemizedlist>
                        <listitem>
                           <para>Increased minimum GTK version from 2.8.0 to 2.18.0</para>
                       </listitem>
                        <listitem>
                           <para>Code cleanup</para>
                       </listitem>
                    </itemizedlist>
                </para>
                <para>Bug fixes:</para>
                <para>
                    <itemizedlist>
                        <listitem>
                           <para>[build] Python is now found at build time, too, when its version is equal to or higher than 3.x</para>
                       </listitem>
                    </itemizedlist>
                </para>
                <para>
                    <itemizedlist>
                        <listitem>
                            <para>New or updated translations: ca, cs, de, eo, es, fi, hu, id, pl, pt_BR, sl, sr, sr@latin, sv</para>
                        </listitem>
                        <listitem>
                            <para>New or updated docs: cs, de, es</para>
                        </listitem>
                    </itemizedlist>
                </para>
            </entry>
        </row>
        <row valign="top">
            <entry><para>1.6.4</para></entry>
            <entry><para>2017-05-28</para></entry>
            <entry>
                <para>Bug fixes:</para>
                <para>
                    <itemizedlist>
                        <listitem>
                            <para>Fixed problem bgo#779574 (Other favourite apps settings not saved)</para>
                        </listitem>
                        <listitem>
                            <para>Fixed problem bgo#619112 (Internal-viewer by default display incorrect code pages)</para>
                        </listitem>
                    </itemizedlist>
                </para>
                <para>New features:</para>
                <para>
                    <itemizedlist>
                        <listitem>
                            <para>New or updated translations: cs, de, eu, hu, id, pl, pt_BR, sr, sl@latin, sv</para>
                        </listitem>
                        <listitem>
                            <para>New or updated docs: cs, de, es</para>
                        </listitem>
                    </itemizedlist>
                </para>
            </entry>
            <entry><para>1.6.3</para></entry>
            <entry><para>2017-02-26</para></entry>
            <entry>
                <para>Bug fixes:</para>
                <para>
                    <itemizedlist>
                        <listitem>
                            <para>libunique (sometimes called only 'unique') is now optional via configure option</para>
                        </listitem>
                    </itemizedlist>
                </para>
                <para>New features:</para>
                <para>
                    <itemizedlist>
                        <listitem>
                            <para>New or updated translations: cs, es, pl, pt_BR, ru, sr, sl@latin</para>
                        </listitem>
                        <listitem>
                            <para>New or updated docs: cs, de, es</para>
                        </listitem>
                    </itemizedlist>
                </para>
            </entry>
            <entry><para>1.6.2</para></entry>
            <entry><para>2016-11-06</para></entry>
            <entry>
                <para>Bug fixes:</para>
                <para>
                    <itemizedlist>
                        <listitem>
                            <para>Fixed problem bgo#398734 (Color of marked files does not change when using theme colors)</para>
                        </listitem>
                        <listitem>
                            <para>Device list entry width is set equal to the longest string in the list</para>
                        </listitem>
                        <listitem>
                            <para>Fixed a bug in advance rename tool when utilizing METATAGS</para>
                        </listitem>
                    </itemizedlist>
                </para>
                <para>New features:</para>
                <para>
                    <itemizedlist>
                        <listitem>
                            <para>Disk free space label is shown in status bar if device list isn't shown (works after restarting gcmd)</para>
                        </listitem>
                        <listitem>
                            <para>Shortcut can be assigned for:</para>
                            <itemizedlist>
                                <listitem>
                                    <para>Moving the cursor up or down ("Move cursor one step up/down")</para>
                                </listitem>
                                <listitem>
                                    <para>Viewing bookmarks of current device ("Show bookmarks of current device")</para>
                                </listitem>
                            </itemizedlist>
                        </listitem>
                        <listitem>
                            <para>New or updated translations: hu, de, pl, sr, sl@latin</para>
                        </listitem>
                        <listitem>
                            <para>New or updated docs: cs</para>
                        </listitem>
                    </itemizedlist>
                </para>
            </entry>
        </row>
        <row valign="top">
            <entry><para>1.6.1</para></entry>
            <entry><para>2016-10-18</para></entry>
            <entry>
                <para>Bug fixes:</para>
                <para>
                    <itemizedlist>
                        <listitem>
                            <para>Fixed problem bgo#638174 (Selection background color not applied when using custom colors)</para>
                        </listitem>
                        <listitem>
                            <para>Fixed problem bgo#773063 (Compiles with gcc6 -Werror=format-security, Thanks to Mamoru Tasaka)</para>
                        </listitem>
                    </itemizedlist>
                </para>
                <para>New features:</para>
                <para>
                    <itemizedlist>
                        <listitem>
                            <para>New or updated docs: cs</para>
                        </listitem>
                    </itemizedlist>
                </para>
            </entry>
        </row>
        <row valign="top">
            <entry><para>1.6.0</para></entry>
            <entry><para>2016-10-04</para></entry>
            <entry>
                <para>Bug fixes:</para>
                <para>
                    <itemizedlist>
                        <listitem>
                           <para>Fixed problem bgo#671616 (Right-Mouse popup menu is displayed in wrong position, Thanks to Puux)</para>
                       </listitem>
                        <listitem>
                           <para>Fixed problem bgo#683087 (Crash opening properties window on certain objects, Thanks to Puux)</para>
                       </listitem>
                        <listitem>
                           <para>Fixed problem bgo#742752 (Made options dialog resizable and added scrollbars)</para>
                       </listitem>
                        <listitem>
                           <para>Preserve focused file after renamed with AdvRenDialog (Thanks to Martin Mocko)</para>
                       </listitem>
                        <listitem>
                           <para>Fixed problem bgo#767158 (Shortcuts stop working after changing layout)</para>
                       </listitem>
                        <listitem>
                           <para>Fixed string escaping for directories with ampersand (see bgo#769309)</para>
                       </listitem>
                        <listitem>
                           <para>Fixed problem bgo#770062 (Memory leak in GnomeCmdPlainPath, Thanks to Eric)</para>
                       </listitem>
                        <listitem>
                           <para>Fixed problem bgo#770063 (Memory leak in get_string_pixel_size, Thanks to Eric)</para>
                       </listitem>
                    </itemizedlist>
                </para>
                <para>New features:</para>
                <para>
                    <itemizedlist>
                        <listitem>
                            <para>Always reopen the tab which was previously closed in the options dialog</para>
                        </listitem>
                        <listitem>
                            <para>Samba support is now optionally available via configure option</para>
                        </listitem>
                        <listitem>
                            <para>Configurable command for sending files to a preferred application</para>
                        </listitem>
                        <listitem>
                            <para>Button 'Edit files' accepts more than one selected file at the same time</para>
                        </listitem>
                        <listitem>
                            <para>Device buttons and device list entries act as 'home buttons' for that device when it is already active</para>
                        </listitem>
                        <listitem>
                            <para>Copy directory path to clipboard after right click on dir-indicator (Thanks to Puux)</para>
                        </listitem>
                        <listitem>
                            <para>Show/hide mainmenu can be set as keyboard shortcut now (Thanks to Puux)</para>
                        </listitem>
                        <listitem>
                            <para>Simple plug-in system for file context menu (Thanks to Puux)</para>
                        </listitem>
                        <listitem>
                            <para>Display of application icons in the "Open With" popup menu (Thanks to Puux)</para>
                        </listitem>
                        <listitem>
                            <para>Write bookmark changes immediately to file, Sync bookmarks between all instances (Thanks to Puux)</para>
                        </listitem>
                        <listitem>
                            <para>Storage of options is done in the dconf database now instead of a gnome-config file (see bgo#570733)</para>
                        </listitem>
                        <listitem>
                            <para>Devices and fav-apps are now stored within the GKeyFile format</para>
                        </listitem>
                        <listitem>
                            <para>File Roller plugin can use patterns of strftime when creating the archive name</para>
                        </listitem>
                        <listitem>
                            <para>Started usage of google test framework for unit tests</para>
                        </listitem>
                        <listitem>
                            <para>New colour theme 'Winter'</para>
                        </listitem>
                        <listitem>
                            <para>Code cleanup</para>
                        </listitem>
                        <listitem>
                            <para>New or updated docs: cs, de, el, es</para>
                        </listitem>
                        <listitem>
                            <para>New or updated translations: bs, ca, cs, de, es, eu, fi, fr, hu, id, lt, nb, oc, pl, pt, pt_BR, ro, sk, sl, sr, sl@latin, sv, tr</para>
                        </listitem>
                    </itemizedlist>
                </para>
                <para>Other changes:</para>
                <para>
                    <itemizedlist>
                        <listitem>
                            <para>Removed "Open folder" command in popup menu and user actions</para>
                        </listitem>
                    </itemizedlist>
                </para>
            </entry>
        </row>
        <row valign="top">
            <entry><para>1.4.9</para></entry>
            <entry><para>2016-09-18</para></entry>
            <entry>
                <para>Bug fixes:</para>
                <para>
                    <itemizedlist>
                        <listitem>
                            <para>Fixed bgo#764306 (Spelling mistake and wrong words in strings, thanks to Anders Jonsson)</para>
                        </listitem>
                    </itemizedlist>
                </para>
                <para>New features:</para>
                <para>
                    <itemizedlist>
                        <listitem>
                            <para>New or updated translations: cs, de, es, hu, hu, hu, id, pl, pt, ro, sk, sr, sr@latin, sv</para>
                        </listitem>
                        <listitem>
                            <para>New or updated docs: cs, de, es</para>
                        </listitem>
                    </itemizedlist>
                </para>
            </entry>
        </row>
        <row valign="top">
            <entry><para>1.4.8</para></entry>
            <entry><para>2016-03-14</para></entry>
            <entry>
                <para>Bug fixes:</para>
                <para>
                    <itemizedlist>
                        <listitem>
                            <para>Fixed problem bgo#761580 (Support gcc6 -Werror=format-security, thanks to Mamoru Tasaka)</para>
                        </listitem>
                    </itemizedlist>
                </para>
                <para>New features:</para>
                <para>
                    <itemizedlist>
                        <listitem>
                            <para>New or updated translations: cs, de, pl, pt, pt_BR, oc</para>
                        </listitem>
                        <listitem>
                            <para>New or updated docs: cs, de</para>
                        </listitem>
                    </itemizedlist>
                </para>
            </entry>
        </row>
        <row valign="top">
            <entry><para>1.4.7</para></entry>
            <entry><para>2015-05-30</para></entry>
            <entry>
                <para>Bug fixes:</para>
                <para>
                    <itemizedlist>
                        <listitem>
                            <para>Fixed problem bgo#745454 (Segmentation fault after find files, thanks to Mamoru Tasaka)</para>
                        </listitem>
                        <listitem>
                            <para>Fixed problem bgo#749869 (Segfault on the second search, thanks to Mamoru Tasaka)</para>
                        </listitem>
                        <listitem>
                            <para>Fixed problem bgo#734032 (Clicking on .png file looks at wrong MIME type, thanks to Mamoru Tasaka)</para>
                        </listitem>
                    </itemizedlist>
                </para>
                <para>New features:</para>
                <para>
                    <itemizedlist>
                        <listitem>
                            <para>New or updated translations: co</para>
                        </listitem>
                        <listitem>
                            <para>New or updated docs: cs</para>
                        </listitem>
                    </itemizedlist>
                </para>
            </entry>
        </row>
        <row valign="top">
            <entry><para>1.4.6</para></entry>
            <entry><para>2015-05-19</para></entry>
            <entry>
                <para>Bug fixes:</para>
                <para>
                    <itemizedlist>
                        <listitem>
                            <para>Fixed problem bgo#748869 (crash when searching two times consecutively)</para>
                        </listitem>
                        <listitem>
                            <para>Fixed problem bgo#746003 (crash on opening property dialog on ftp-directory with "odd" uid)</para>
                        </listitem>
                        <listitem>
                            <para>Fixed problem bgo#747771 (appdata.xml file is not being translated, thanks to Dominique Leuenberger)</para>
                        </listitem>
                        <listitem>
                            <para>Fixed problem bgo#653573 (Passwords store in plain text in ./gnome-commander/connections)</para>
                        </listitem>
                        <listitem>
                            <para>Fixed problem bgo#742752 (Made options dialog resizable and added scrollbars)</para>
                        </listitem>
                    </itemizedlist>
                </para>
                <para>New features:</para>
                <para>
                    <itemizedlist>
                        <listitem>
                            <para>New or updated translations: bs, el, pt</para>
                        </listitem>
                        <listitem>
                            <para>New or updated docs: cs, el</para>
                        </listitem>
                    </itemizedlist>
                </para>
            </entry>
        </row>
        <row valign="top">
            <entry><para>1.4.5</para></entry>
            <entry><para>2015-01-24</para></entry>
            <entry>
                <para>Bug fixes:</para>
                <para>
                    <itemizedlist>
                        <listitem>
                            <para>Fixed problem bgo#741316 (Appdata missing in POT)</para>
                        </listitem>
                        <listitem>
                            <para>Fixed problem bgo#742716 (Option --start-right-dir crashes gnome-commander)</para>
                        </listitem>
                        <listitem>
                            <para>Removed python-2.6 support from gentoo ebuild</para>
                        </listitem>
                    </itemizedlist>
                </para>
                <para>New features:</para>
                <para>
                    <itemizedlist>
                        <listitem>
                            <para>New or updated translations: cs, hu, id, sr, sr@latin</para>
                        </listitem>
                        <listitem>
                            <para>New or updated docs: cs</para>
                        </listitem>
                    </itemizedlist>
                </para>
            </entry>
        </row>
        <row valign="top">
            <entry><para>1.4.4</para></entry>
            <entry><para>2014-11-11</para></entry>
            <entry>
                <para>Bug fixes:</para>
                <para>
                    <itemizedlist>
                        <listitem>
                            <para>Fixed problem bgo#571495 (Migrated from gnome_execute_shell to g_spawn_async)</para>
                        </listitem>
                        <listitem>
                            <para>Fixed problem bgo#737088 (Support for user's terminal different from gnome-terminal)</para>
                        </listitem>
                    </itemizedlist>
                </para>
                <para>New features:</para>
                <para>
                    <itemizedlist>
                        <listitem>
                            <para>New or updated translations: cs, de, eu, fi, id, sr, sr@latin</para>
                        </listitem>
                        <listitem>
                            <para>New or updated docs: cs, es</para>
                        </listitem>
                    </itemizedlist>
                </para>
            </entry>
        </row>
        <row valign="top">
            <entry><para>1.4.3</para></entry>
            <entry><para>2014-06-22</para></entry>
            <entry>
                <para>Bug fixes:</para>
                <para>
                    <itemizedlist>
                        <listitem>
                            <para>Fixed problem bgo#731557 (Crash when drag 'n drop via mouse and file aready exists)</para>
                        </listitem>
                    </itemizedlist>
                </para>
                <para>New features:</para>
                <para>
                    <itemizedlist>
                        <listitem>
                            <para>New or updated translations: cs, de, eu, fi</para>
                        </listitem>
                        <listitem>
                            <para>New or updated docs: cs</para>
                        </listitem>
                    </itemizedlist>
                </para>
            </entry>
        </row>
        <row valign="top">
            <entry><para>1.4.2</para></entry>
            <entry><para>2014-05-23</para></entry>
            <entry>
                <para>Bug fixes:</para>
                <para>
                    <itemizedlist>
                        <listitem>
                            <para>Fixed Gentoo problem #509574 (Switched from python-r1 to python-single-r1 in ebuild)</para>
                        </listitem>
                        <listitem>
                            <para>Fixed problem bgo#367949 (Corrected async_xfer_callback-results for moving folders)</para>
                        </listitem>
                        <listitem>
                            <para>Fixed problem bgo#598161 (Selecting text in internal viewer on lines with TAB characters)</para>
                        </listitem>
                        <listitem>
                            <para>Text selection in int. viewer works on lines with TAB characters (Thanks to Jan Vleeshouwers)</para>
                        </listitem>
                    </itemizedlist>
                </para>
                <para>New features:</para>
                <para>
                    <itemizedlist>
                        <listitem>
                            <para>New or updated translations: cs, el, sr, sr@latin</para>
                        </listitem>
                    </itemizedlist>
                </para>
            </entry>
        </row>
        <row valign="top">
            <entry><para>1.4.1</para></entry>
            <entry><para>2014-04-05</para></entry>
            <entry>
                <para>Bug fixes:</para>
                <para>
                    <itemizedlist>
                        <listitem>
                            <para>Fixed problem bgo#641842 (Use poppler-glib instead of poppler internal API)</para>
                        </listitem>
                        <listitem>
                            <para>Fixed problem bgo#726682 (Patch to fix undefined reference to vtable)</para>
                        </listitem>
                        <listitem>
                           <para>Support for utf8 encoded creation and modification dates in document metadata</para>
                       </listitem>
                        <listitem>
                           <para>Moved Search, Quick Search and Enable Filter from Edit to File menu</para>
                       </listitem>
                    </itemizedlist>
                </para>
                <para>New features:</para>
                <para>
                    <itemizedlist>
                        <listitem>
                            <para>New or updated translations: cs, es, fr , id , pt_BR, sl</para>
                        </listitem>
                        <listitem>
                            <para>New or updated docs: cs, es</para>
                        </listitem>
                    </itemizedlist>
                </para>
            </entry>
        </row>
        <row valign="top">
            <entry><para>1.4.0</para></entry>
            <entry><para>2014-03-17</para></entry>
            <entry>
                <para>Bug fixes:</para>
                <para>
                    <itemizedlist>
                        <listitem>
                            <para>Fixed problem bgo#377463 (mkdir dialog loses focus)</para>
                        </listitem>
                        <listitem>
                            <para>Fixed problem bgo#492479 (file replace prompt must show date and size of files)</para>
                        </listitem>
                        <listitem>
                            <para>Fixed problem bgo#617140 (GNOME Goal: Use accessor functions instead direct access)</para>
                        </listitem>
                        <listitem>
                            <para>Fixed problems bgo#632064, bgo#632208, bgo#633107, bgo#633167, bgo#633331, bgo#634972, bgo#637873, bgo#638059 (bugs in gnome-commander-help.master.po)</para>
                        </listitem>
                        <listitem>
                            <para>Fixed problem bgo#660043 (shortcut ALT+DOWN not documented)</para>
                        </listitem>
                        <listitem>
                            <para>Fixed problem bgo#660268 (remember directory history between sessions)</para>
                        </listitem>
                        <listitem>
                            <para>Fixed problem bgo#667080 (delete confirmation defaults to YES/OK)</para>
                        </listitem>
                        <listitem>
                            <para>Fixed Ubuntu problem #117226 (bookmarks unification)</para>
                        </listitem>
                        <listitem>
                            <para>Fixed problem with right mouse button selection not being precise</para>
                        </listitem>
                        <listitem>
                            <para>Fixed problem bgo#696227 (detect and support libgsf >= 1.14.26)</para>
                        </listitem>
                        <listitem>
                            <para>Fixed problem bgo#684527 (Fixed typos in strings)</para>
                        </listitem>
                        <listitem>
                            <para>Fixed problem bgo#660063 (define ALT+DOWN binding as user definable: view.dir_history)</para>
                        </listitem>
                        <listitem>
                            <para>Fixed problem bgo#642178 (lock tabs for prev/next buttons)</para>
                        </listitem>
                    </itemizedlist>
                </para>
                <para>New features:</para>
                <para>
                    <itemizedlist>
                        <listitem>
                            <para>Support for tabs</para>
                        </listitem>
                        <listitem>
                            <para>Revamped bookmarks dialog</para>
                        </listitem>
                        <listitem>
                            <para>Revamped file properties dialog</para>
                        </listitem>
                        <listitem>
                            <para>One instance mode</para>
                        </listitem>
                        <listitem>
                            <para>New colour theme: green tiger</para>
                        </listitem>
                        <listitem>
                            <para>User defined LS_COLORS colours</para>
                        </listitem>
                        <listitem>
                            <para>Possibility to select/deselect files only</para>
                        </listitem>
                        <listitem>
                            <para>Support for automatic width counters in advanced file rename</para>
                        </listitem>
                        <listitem>
                            <para>Enhanced file name matching in quick search</para>
                        </listitem>
                        <listitem>
                            <para>Open terminal with administrator privileges</para>
                        </listitem>
                        <listitem>
                            <para>Prompt to confirm drag &amp; drop operations</para>
                        </listitem>
                        <listitem>
                            <para>Right click popup menu for copying in internal viewer</para>
                        </listitem>
                        <listitem>
                            <para>--config-dir command line option for customized location of config files</para>
                        </listitem>
                        <listitem>
                            <para>Several speed improvements including C++ rework and code cleanups</para>
                        </listitem>
                        <listitem>
                            <para>New python plugin: 'apply_patch'</para>
                        </listitem>
                        <listitem>
                            <para>Dropped broken MIME type configuration</para>
                        </listitem>
                        <listitem>
                            <para>Dropped support for cvs plugin</para>
                        </listitem>
                        <listitem>
                            <para>New or updated docs: cs, de, en, es, el, fr, ru, sl</para>
                        </listitem>
                        <listitem>
                            <para>New or updated translations: ca, cs, da, eo, es, eu, fr, hu, it, ja, ko, nb, pl, pt_BR, ro, ru, sl, sr, sr@latin, sv, uk, zh_CN</para>
                        </listitem>
                        <listitem>
                            <para>New key bindings:</para>
                            <itemizedlist>
                                <listitem>
                                    <para><keycombo><keycap>CTRL</keycap><keycap>T</keycap></keycombo>   Open directory in a new tab (replaces the old Multi-Rename-Tool binding)</para>
                                </listitem>
                                <listitem>
                                    <para><keycombo><keycap>CTRL</keycap><keycap>W</keycap></keycombo>   Close current tab</para>
                                </listitem>
                                <listitem>
                                    <para><keycombo><keycap>CTRL</keycap><keycap>SHIFT</keycap><keycap>W</keycap></keycombo>   Close all tabs</para>
                                </listitem>
                                <listitem>
                                    <para><keycombo><keycap>CTRL</keycap><keycap>TAB</keycap></keycombo>   Switch to the next tab</para>
                                </listitem>
                                <listitem>
                                    <para><keycombo><keycap>CTRL</keycap><keycap>SHIFT</keycap><keycap>TAB</keycap></keycombo>   Switch to the previous tab</para>
                                </listitem>
                                <listitem>
                                    <para><keycombo><keycap>SUPER</keycap><keycap>1</keycap></keycombo>   Change left connection</para>
                                </listitem>
                                <listitem>
                                    <para><keycombo><keycap>SUPER</keycap><keycap>2</keycap></keycombo>   Change right connection</para>
                                </listitem>
                            </itemizedlist>
                        </listitem>
                    </itemizedlist>
                </para>
            </entry>
        </row>
        <row valign="top">
            <entry><para>1.2.8.17</para></entry>
            <entry><para>2014-01-12</para></entry>
            <entry>
                <para>Bug fixes:</para>
                <para>
                    <itemizedlist>
                        <listitem>
                            <para>Fixed problem bgo#721132 (Support build with -Werror=format-security)</para>
                        </listitem>
                        <listitem>
                            <para>Updated GCMD home page location in source code</para>
                        </listitem>
                    </itemizedlist>
                </para>
                <para>New features:</para>
                <para>
                    <itemizedlist>
                        <listitem>
                            <para>Updated translations: es, id, pt_BR</para>
                        </listitem>
                    </itemizedlist>
                </para>
            </entry>
        </row>
        <row valign="top">
            <entry><para>1.2.8.16</para></entry>
            <entry><para>2013-12-23</para></entry>
            <entry>
                <para>Bug fixes:</para>
                <para>
                    <itemizedlist>
                        <listitem>
                            <para>Fixed gcc-4.7 compiling problem</para>
                        </listitem>
                        <listitem>
                            <para>Fixed problem bgo#705724 (poppler >= 0.24)</para>
                        </listitem>
                        <listitem>
                            <para>Fixed problem bgo#676303 (poppler >= 0.20.0)</para>
                        </listitem>
                    </itemizedlist>
                </para>
                <para>New features:</para>
                <para>
                    <itemizedlist>
                        <listitem>
                            <para>New or updated docs: de, el, fr</para>
                        </listitem>
                        <listitem>
                            <para>Updated translations: da, de, el, fr, hu, id, pt_br, ru, sl, th</para>
                        </listitem>
                    </itemizedlist>
                </para>
            </entry>
        </row>
        <row valign="top">
            <entry><para>1.2.8.15</para></entry>
            <entry><para>2011-12-06</para></entry>
            <entry>
                <para>Bug fixes:</para>
                <para>
                    <itemizedlist>
                        <listitem>
                            <para>Fixed problem #65372 (missing links in gcmd-1.2.8 documentation)</para>
                        </listitem>
                    </itemizedlist>
                </para>
                <para>New features:</para>
                <para>
                    <itemizedlist>
                        <listitem>
                            <para>New or updated docs: cs, de, es, fr</para>
                        </listitem>
                        <listitem>
                            <para>Updated translations: eo, es, sl</para>
                        </listitem>
                    </itemizedlist>
                </para>
            </entry>
        </row>
        <row valign="top">
            <entry><para>1.2.8.14</para></entry>
            <entry><para>2011-10-04</para></entry>
            <entry>
                <para>Bug fixes:</para>
                <para>
                    <itemizedlist>
                        <listitem>
                            <para>Fixed problem #621756 (custom port for ftp is not saved)</para>
                        </listitem>
                        <listitem>
                            <para>Fixed problem #657780 (bugs in nl.po)</para>
                        </listitem>
                    </itemizedlist>
                </para>
            </entry>
        </row>
        <row valign="top">
            <entry><para>1.2.8.13</para></entry>
            <entry><para>2011-08-06</para></entry>
            <entry>
                <para>Bug fixes:</para>
                <para>
                    <itemizedlist>
                        <listitem>
                            <para>Fixed problem #646871 (crash on file properties when connected to FTP)</para>
                        </listitem>
                    </itemizedlist>
                </para>
            </entry>
        </row>
        <row valign="top">
            <entry><para>1.2.8.12</para></entry>
            <entry><para>2011-06-15</para></entry>
            <entry>
                <para>Bug fixes:</para>
                <para>
                    <itemizedlist>
                        <listitem>
                            <para>Fixed problem #618214 (crash when cancel a search)</para>
                        </listitem>
                        <listitem>
                            <para>Fixed problem #640387 (yet another fix for deprecated python modules: md5, sha1)</para>
                        </listitem>
                        <listitem>
                            <para>Fixed problem #649375 (bookmarks not updated for newly added ones)</para>
                        </listitem>
                        <listitem>
                            <para>Fixed problem with mkdir permissions</para>
                        </listitem>
                    </itemizedlist>
                </para>
            </entry>
        </row>
        <row valign="top">
            <entry><para>1.2.8.11</para></entry>
            <entry><para>2011-05-01</para></entry>
            <entry>
                <para>Bug fixes:</para>
                <para>
                    <itemizedlist>
                        <listitem>
                            <para>Fixed problem #639243 (misleading docs for F2 shortcut)</para>
                        </listitem>
                        <listitem>
                            <para>Fixed problem #640387 (usage of deprecated python modules: md5, sha1)</para>
                        </listitem>
                        <listitem>
                            <para>Fixed problem with starting &app; as root</para>
                        </listitem>
                        <listitem>
                            <para>Fixed problem with Traditional Chinese translation</para>
                        </listitem>
                    </itemizedlist>
                </para>
                <para>New features:</para>
                <para>
                    <itemizedlist>
                        <listitem>
                            <para>Support for backward/forward mouse buttons</para>
                        </listitem>
                    </itemizedlist>
                </para>
            </entry>
        </row>
        <row valign="top">
            <entry><para>1.2.8.10</para></entry>
            <entry><para>2011-01-15</para></entry>
            <entry>
                <para>Bug fixes:</para>
                <para>
                    <itemizedlist>
                        <listitem>
                            <para>Fixed problem #448941 (numeric keypad arrows don't work in the main window)</para>
                        </listitem>
                        <listitem>
                            <para>Fixed problem #620275 (add menu item to copy full path and file name to clipboard)</para>
                        </listitem>
                        <listitem>
                            <para>Fixed problem #637501 (advrename: metatag popup menu shows wrong items)</para>
                        </listitem>
                        <listitem>
                            <para>Fixed problem with toggling path/basename/filename selections in copy/move dialogs</para>
                        </listitem>
                        <listitem>
                            <para>Fixed problem with searching path for devices</para>
                        </listitem>
                        <listitem>
                            <para>Updated translations: de</para>
                        </listitem>
                    </itemizedlist>
                </para>
            </entry>
        </row>
        <row valign="top">
            <entry><para>1.2.8.9</para></entry>
            <entry><para>2010-12-03</para></entry>
            <entry>
                <para>Bug fixes:</para>
                <para>
                    <itemizedlist>
                        <listitem>
                            <para>Fixed problem #352024 (F10 key doesn't work)</para>
                        </listitem>
                        <listitem>
                            <para>Fixed problem #631243 (advrename $c(width) regression)</para>
                        </listitem>
                    </itemizedlist>
                </para>
                <para>New features:</para>
                <para>
                    <itemizedlist>
                        <listitem>
                            <para>Support for shell-style wildcards in quick search</para>
                        </listitem>
                    </itemizedlist>
                </para>
            </entry>
        </row>
        <row valign="top">
            <entry><para>1.2.8.8</para></entry>
            <entry><para>2010-09-09</para></entry>
            <entry>
                <para>Bug fixes:</para>
                <para>
                    <itemizedlist>
                        <listitem>
                            <para>Fixed problem #610764 (menu item won't stay checked)</para>
                        </listitem>
                        <listitem>
                            <para>Fixed problem #626469 (add support for other su-like programs: xdg-su, gnomesu)</para>
                        </listitem>
                        <listitem>
                            <para>Fixed problem with broken Spanish translation</para>
                        </listitem>
                    </itemizedlist>
                </para>
            </entry>
        </row>
        <row valign="top">
            <entry><para>1.2.8.7</para></entry>
            <entry><para>2010-07-27</para></entry>
            <entry>
                <para>Bug fixes:</para>
                <para>
                    <itemizedlist>
                        <listitem>
                            <para>Fixed problem #540438 (no GUI message if meld cannot be executed)</para>
                        </listitem>
                        <listitem>
                            <para>Fixed problem #616367 ("File not found" dialog after startup)</para>
                        </listitem>
                        <listitem>
                            <para>Fixed problem #620650 (buffer overflow in load_fav_apps())</para>
                        </listitem>
                        <listitem>
                            <para>Fixed problem #622456 (do not build plugins as shared library objects)</para>
                        </listitem>
                        <listitem>
                            <para>Fixed problem with editing options for favourite apps and devices</para>
                        </listitem>
                    </itemizedlist>
                </para>
            </entry>
        </row>
        <row valign="top">
            <entry><para>1.2.8.6</para></entry>
            <entry><para>2010-06-01</para></entry>
            <entry>
                <para>Bug fixes:</para>
                <para>
                    <itemizedlist>
                        <listitem>
                            <para>Fixed problems #600292, #612685 (crashes when double-clicking on a bookmark)</para>
                        </listitem>
                        <listitem>
                            <para>Fixed problem #602795 (file content search)</para>
                        </listitem>
                        <listitem>
                            <para>Fixed problem #609912 (build error with --as-needed)</para>
                        </listitem>
                        <listitem>
                            <para>Fixed problem #616891 (build error on RHEL 5.5)</para>
                        </listitem>
                    </itemizedlist>
                </para>
                <para>New features:</para>
                <para>
                    <itemizedlist>
                        <listitem>
                            <para>New translations: ko</para>
                        </listitem>
                    </itemizedlist>
                </para>
            </entry>
        </row>
        <row valign="top">
            <entry><para>1.2.8.5</para></entry>
            <entry><para>2010-02-13</para></entry>
            <entry>
                <para>Bug fixes:</para>
                <para>
                    <itemizedlist>
                        <listitem>
                            <para>Fixed problem #604558 (cursor lost/placed in wrong position)</para>
                        </listitem>
                        <listitem>
                            <para>Fixed problem #604904 (build error on OpenSolaris)</para>
                        </listitem>
                        <listitem>
                            <para>Fixed problem #609342 (do not show mtime for '..')</para>
                        </listitem>
                        <listitem>
                            <para>Fixed problem with editing connections to Windows network</para>
                        </listitem>
                        <listitem>
                            <para>Fixed problem with nonexistent user actions</para>
                        </listitem>
                    </itemizedlist>
                </para>
            </entry>
        </row>
        <row valign="top">
            <entry><para>1.2.8.4</para></entry>
            <entry><para>2009-12-03</para></entry>
            <entry>
                <para>Bug fixes:</para>
                <para>
                    <itemizedlist>
                        <listitem>
                            <para>Fixed problem #602916 (not working menu entry)</para>
                        </listitem>
                        <listitem>
                            <para>Fixed problem #603301 (crash when cancelling symlink creation by ESC)</para>
                        </listitem>
                        <listitem>
                            <para>Fixed Ubuntu problem #369818 (incorrect sorting by size in panel)</para>
                        </listitem>
                        <listitem>
                            <para>Fixed problem with not working keypad enter in copy/move dialog</para>
                        </listitem>
                        <listitem>
                            <para>Fixed problem with stalled keyboard after ALT+1/2 with hidden device list</para>
                        </listitem>
                    </itemizedlist>
                </para>
            </entry>
        </row>
        <row valign="top">
            <entry><para>1.2.8.3</para></entry>
            <entry><para>2009-10-28</para></entry>
            <entry>
                <para>Bug fixes:</para>
                <para>
                    <itemizedlist>
                        <listitem>
                            <para>Fixed problem #541891 (file names with % in advanced file rename tool)</para>
                        </listitem>
                        <listitem>
                            <para>Fixed problem #581645 (uncomfortable quick search)</para>
                        </listitem>
                        <listitem>
                            <para>Fixed problem #596768 (build warnings for python)</para>
                        </listitem>
                        <listitem>
                            <para>Fixed problem #596973 (documentation build error)</para>
                        </listitem>
                        <listitem>
                            <para>Fixed problem #597144 (missing call to pclose)</para>
                        </listitem>
                        <listitem>
                            <para>Fixed problem #597233 (validating of doc translations)</para>
                        </listitem>
                        <listitem>
                            <para>Fixed problem #597890 (wrong arguments passed to meld)</para>
                        </listitem>
                        <listitem>
                            <para>Fixed problem #598278 (memory leak)</para>
                        </listitem>
                    </itemizedlist>
                </para>
            </entry>
        </row>
        <row valign="top">
            <entry><para>1.2.8.2</para></entry>
            <entry><para>2009-09-22</para></entry>
            <entry>
                <para>Bug fixes:</para>
                <para>
                    <itemizedlist>
                        <listitem>
                            <para>Fixed problem #591944 (permissions set to 000 after chmod)</para>
                        </listitem>
                        <listitem>
                            <para>Fixed problem #595097 (build error for poppler >= 0.11.3)</para>
                        </listitem>
                        <listitem>
                            <para>Fixed debian problem #438884 (wrong device label when switching panels with CTRL+U)</para>
                        </listitem>
                        <listitem>
                            <para>Fixed problem with broken file icon after renaming a symbolic link</para>
                        </listitem>
                    </itemizedlist>
                </para>
            </entry>
        </row>
        <row valign="top">
            <entry><para>1.2.8.1</para></entry>
            <entry><para>2009-08-10</para></entry>
            <entry>
                <para>Bug fixes:</para>
                <para>
                    <itemizedlist>
                        <listitem>
                            <para>Fixed problem #587325 (crash in a clean chroot environment)</para>
                        </listitem>
                        <listitem>
                            <para>Fixed problem #589108 (build error on openSUSE)</para>
                        </listitem>
                        <listitem>
                            <para>Fixed problem #591206 (crash while sysconf() on FreeBSD)</para>
                        </listitem>
                        <listitem>
                            <para>Fixed problem with $c(16) counter formatting in advanced file rename templates</para>
                        </listitem>
                    </itemizedlist>
                </para>
            </entry>
        </row>
        <row valign="top">
            <entry><para>1.2.8</para></entry>
            <entry><para>2009-06-29</para></entry>
            <entry>
                <para>Bug fixes:</para>
                <para>
                    <itemizedlist>
                        <listitem>
                            <para>Fixed problem #375357 (crash when cancelling calculation of dir properties)</para>
                        </listitem>
                        <listitem>
                            <para>Fixed problem #536446 (file name not focused for in-place renaming)</para>
                        </listitem>
                        <listitem>
                            <para>Fixed problem #539812 (crash when deleting files: broken it.po)</para>
                        </listitem>
                        <listitem>
                            <para>Fixed problem #548947 (non-UTF8 locale date problem)</para>
                        </listitem>
                        <listitem>
                            <para>Fixed problem #548948 (crash when home directory contains non-UTF8 characters)</para>
                        </listitem>
                        <listitem>
                            <para>Fixed problem #548961 (support for input method when rename or quicksearch)</para>
                        </listitem>
                        <listitem>
                            <para>Fixed problem #554586 (AC_PROG_CXX macro problem)</para>
                        </listitem>
                        <listitem>
                            <para>Fixed problem #554598 (GNOME Goal: LINGUAS)</para>
                        </listitem>
                        <listitem>
                            <para>Fixed problem #556664 (bookmarks can not be saved for mounted devices)</para>
                        </listitem>
                        <listitem>
                            <para>Fixed problem #567404 (crash when INSERT pressed over subdir)</para>
                        </listitem>
                        <listitem>
                            <para>Fixed problem #556836 (pane scrolling when moving between panes)</para>
                        </listitem>
                        <listitem>
                            <para>Fixed problem #567506 (slow startup for systems with many users)</para>
                        </listitem>
                        <listitem>
                            <para>Fixed problem #570727 (usage of deprecated gnome_url_show)</para>
                        </listitem>
                        <listitem>
                            <para>Fixed problem #571239 (replacing obsoleted GnomeColorPicker with GtkColorButton)</para>
                        </listitem>
                        <listitem>
                            <para>Fixed problem #571247 (replacing obsoleted GnomePixmap with GtkImage)</para>
                        </listitem>
                        <listitem>
                            <para>Fixed problem #571558 (replacing deprecated GNOME_STOCK_* buttons with GTK_STOCK_* counterparts)</para>
                        </listitem>
                        <listitem>
                            <para>Fixed problem #576174 (case insensitive file name sorting in non en_US.utf8 locale)</para>
                        </listitem>
                        <listitem>
                            <para>Fixed problem #579633 (accessing administrator privileges with gksudo)</para>
                        </listitem>
                        <listitem>
                            <para>Fixed problem #583135 (disabled 'Go to' button in search dialog)</para>
                        </listitem>
                        <listitem>
                            <para>Fixed problem #583711 (crash when pressing ESC in bookmark dialog)</para>
                        </listitem>
                        <listitem>
                            <para>Fixed problem #584727 (wrong positioning of file popup menu)</para>
                        </listitem>
                        <listitem>
                            <para>Fixed problem with setting equal pane size in horizontal mode</para>
                        </listitem>
                        <listitem>
                            <para>Fixed problem with refreshing MIME information after file renaming</para>
                        </listitem>
                    </itemizedlist>
                </para>
                <para>New features:</para>
                <para>
                    <itemizedlist>
                        <listitem>
                            <para>Support for PDF metatags in advanced file rename templates</para>
                        </listitem>
                        <listitem>
                            <para>Revamped advanced file rename tool (regex backreferences ('\number'), profiles,
                                  upper/lowercase conversion, blanks trimming and much more)</para>
                        </listitem>
                        <listitem>
                            <para>Support for metadata tags in internal viewer</para>
                        </listitem>
                        <listitem>
                            <para>Support for single-click open mode</para>
                        </listitem>
                        <listitem>
                            <para>Support for row alternate background in colour themes</para>
                        </listitem>
                        <listitem>
                            <para>New colour theme: cafezinho</para>
                        </listitem>
                        <listitem>
                            <para>New or updated docs: de, en, es</para>
                        </listitem>
                        <listitem>
                            <para>New or updated translations: ar, cs, de, es, eu, fr, it, ja, pl, pt_BR, sl, sv</para>
                        </listitem>
                        <listitem>
                            <para>New key bindings:</para>
                            <itemizedlist>
                                <listitem>
                                    <para><keycombo><keycap>CTRL</keycap><keycap>E</keycap></keycombo>   Open the history list for the command line</para>
                                </listitem>
                            </itemizedlist>
                        </listitem>
                        <listitem>
                            <para>New internal viewer key bindings:</para>
                            <itemizedlist>
                                <listitem>
                                    <para><keycombo><keycap>T</keycap></keycombo>   Show metadata tags (replaces the old E)</para>
                                </listitem>
                                <listitem>
                                    <para><keycombo><keycap>ALT</keycap><keycap>ENTER</keycap></keycombo>   Show metadata tags</para>
                                </listitem>
                            </itemizedlist>
                        </listitem>
                    </itemizedlist>
                </para>
            </entry>
        </row>
        <row valign="top">
            <entry><para>1.2.7</para></entry>
            <entry><para>2008-07-28</para></entry>
            <entry>
                <para>Bug fixes:</para>
                <para>
                    <itemizedlist>
                        <listitem>
                            <para>Fixed problem #522430 (quick search for files starting with uppercase)</para>
                        </listitem>
                        <listitem>
                            <para>Fixed problem #532615 (file operations on wrong file)</para>
                        </listitem>
                        <listitem>
                            <para>Fixed problem #538806 (quick search in root dir)</para>
                        </listitem>
                        <listitem>
                            <para>Fixed problem #539753 (build error on Solaris)</para>
                        </listitem>
                        <listitem>
                            <para>Fixed problem #541404 (update of host names)</para>
                        </listitem>
                        <listitem>
                            <para>Fixed problem with file sorting in advanced file rename tool</para>
                        </listitem>
                        <listitem>
                            <para>Build fixes</para>
                        </listitem>
                    </itemizedlist>
                </para>
                <para>New features:</para>
                <para>
                    <itemizedlist>
                        <listitem>
                            <para>Support for all GnomeVFS network protocols (including SSH+FTP and WebDAV)</para>
                        </listitem>
                        <listitem>
                            <para>User defined shortcuts to arbitrary programs</para>
                        </listitem>
                        <listitem>
                            <para>Copying selected URIs to clipboard with <keycombo><keycap>ALT</keycap><keycap>click</keycap></keycombo> on toolbar button</para>
                        </listitem>
                        <listitem>
                            <para>Revamped search dialog</para>
                        </listitem>
                        <listitem>
                            <para>Revamped transfer progress dialog</para>
                        </listitem>
                        <listitem>
                            <para>Updated help docs</para>
                        </listitem>
                        <listitem>
                            <para>New or updated translations: cs, de, es, fr, it, ja, oc, pl, pt_BR</para>
                        </listitem>
                    </itemizedlist>
                </para>
            </entry>
        </row>
        <row valign="top">
            <entry><para>1.2.6</para></entry>
            <entry><para>2008-06-01</para></entry>
            <entry>
                <para>Bug fixes:</para>
                <para>
                    <itemizedlist>
                        <listitem>
                            <para>Fixed problem #392959 (dynamically changing user to root)</para>
                        </listitem>
                        <listitem>
                            <para>Fixed problem #496150 (scrolling with mouse wheel)</para>
                        </listitem>
                        <listitem>
                            <para>Fixed problem #499761 (search window cleared when column sorted)</para>
                        </listitem>
                        <listitem>
                            <para>Fixed problem #499764 (multiple selection problem)</para>
                        </listitem>
                        <listitem>
                            <para>Fixed problem with sorting of UTF-8 encoded file names</para>
                        </listitem>
                        <listitem>
                            <para>Fixed problem with copying files to symlinked directories</para>
                        </listitem>
                        <listitem>
                            <para>Fixed problem with full file path handling while copying/moving to mounted devices</para>
                        </listitem>
                    </itemizedlist>
                </para>
                <para>New features:</para>
                <para>
                    <itemizedlist>
                        <listitem>
                            <para>Root Mode for starting GNOME Commander with administrator privileges</para>
                        </listitem>
                        <listitem>
                            <para>GUI for keyboard shortcuts management</para>
                        </listitem>
                        <listitem>
                            <para>Open the current location in Nautilus file manager</para>
                        </listitem>
                        <listitem>
                            <para>Multi-Rename-Tool - new $x and $X placeholders for random hexadecimal numbers</para>
                        </listitem>
                        <listitem>
                            <para>Revamped search dialog</para>
                        </listitem>
                        <listitem>
                            <para>Support for &lt;super&gt;, &lt;hyper&gt; and &lt;meta&gt; modifiers (since GTK+ 2.10)</para>
                        </listitem>
                        <listitem>
                            <para>Updated help docs</para>
                        </listitem>
                        <listitem>
                            <para>New or updated translations: cs, de, en_GB, es, eu, fi, fr, hu, it, oc, pl, sl</para>
                        </listitem>
                        <listitem>
                            <para>New key bindings:</para>
                            <itemizedlist>
                                <listitem>
                                    <para><keycombo><keycap>SUPER</keycap><keycap>F</keycap></keycombo>   Search files</para>
                                </listitem>
                            </itemizedlist>
                        </listitem>
                    </itemizedlist>
                </para>
            </entry>
        </row>
        <row valign="top">
            <entry><para>1.2.5</para></entry>
            <entry><para>2008-02-29</para></entry>
            <entry>
                <para>Bug fixes:</para>
                <para>
                    <itemizedlist>
                        <listitem>
                            <para>Fixed problem #345314 (cursor not staying on file while renaming)</para>
                        </listitem>
                        <listitem>
                            <para>Fixed problem #353889 (disappearing files after failed move (F6))</para>
                        </listitem>
                        <listitem>
                            <para>Fixed problems #346286, #424447, #447882, #467058 (crash when using regex in renaming tool)</para>
                        </listitem>
                        <listitem>
                            <para>Fixed problems #365227 and #446361 (build issues on Solaris)</para>
                        </listitem>
                        <listitem>
                            <para>Fixed problem #424159 (column sort problem)</para>
                        </listitem>
                        <listitem>
                            <para>Fixed problem #434545 (Debian bug #421480: HUGE icons for device icons)</para>
                        </listitem>
                        <listitem>
                            <para>Fixed problem #447415 (inability to launch executables)</para>
                        </listitem>
                        <listitem>
                            <para>Fixed problem #448942 (SHIFT+ENTER: running a command in a separate terminal)</para>
                        </listitem>
                        <listitem>
                            <para>Fixed problem #449137 (renamed directories not accessed by name)</para>
                        </listitem>
                        <listitem>
                            <para>Fixed problem #468685 (crash in python module)</para>
                        </listitem>
                        <listitem>
                            <para>Fixed problem #490431 (view files with name containing '%')</para>
                        </listitem>
                        <listitem>
                            <para>Fixed problem #508565 (improper utf-8 handling in advanced file rename tool)</para>
                        </listitem>
                        <listitem>
                            <para>Fixed problem #510567 (failed assert when deleting dir)</para>
                        </listitem>
                        <listitem>
                            <para>Fixed problem when creating ~/dir</para>
                        </listitem>
                        <listitem>
                            <para>Fixed problem with updating of internal viewer status bar</para>
                        </listitem>
                        <listitem>
                            <para>Fixed crash when creating dir with absolute path on SMB share</para>
                        </listitem>
                        <listitem>
                            <para>Fixed crash when moving file with % in the name</para>
                        </listitem>
                        <listitem>
                            <para>Fixed problem with sporadically lost cursor in file pane</para>
                        </listitem>
                        <listitem>
                            <para>Fixed problem with mounting of devices with spaces in the name</para>
                        </listitem>
                        <listitem>
                            <para>Fixed problem with history of advrename templates</para>
                        </listitem>
                        <listitem>
                            <para>Build fixes</para>
                        </listitem>
                    </itemizedlist>
                </para>
                <para>New features:</para>
                <para>
                    <itemizedlist>
                        <listitem>
                            <para>Support for APE, FLAC and Vorbis metatags in advanced file rename templates</para>
                        </listitem>
                        <listitem>
                            <para>Support for Exif makernotes metatags in advanced file rename templates</para>
                        </listitem>
                        <listitem>
                            <para>Support for file metatags in advanced file rename templates</para>
                        </listitem>
                        <listitem>
                            <para>Use the GNOME authentication manager for user's security credentials</para>
                        </listitem>
                        <listitem>
                            <para>Metadata tags in file properties dialog</para>
                        </listitem>
                        <listitem>
                            <para>Open terminal in the current directory</para>
                        </listitem>
                        <listitem>
                            <para>Default GNOME theme icons for home, SMB and FTP locations</para>
                        </listitem>
                        <listitem>
                            <para>User defined shortcuts to bookmarks</para>
                        </listitem>
                        <listitem>
                            <para>Send files via email or instant messenger (using nautilus-sendto)</para>
                        </listitem>
                        <listitem>
                            <para>Updated help docs</para>
                        </listitem>
                        <listitem>
                            <para>New or updated translations: ar, bg, cs, de, dz, eo, es, eu, fr, oc, pl, pt_BR, ro, sl, sv</para>
                        </listitem>
                        <listitem>
                            <para>New key bindings:</para>
                            <itemizedlist>
                                <listitem>
                                    <para><keycombo><keycap>CTRL</keycap><keycap>LEFT/RIGHT</keycap></keycombo>   Copying the current working directory from the active file list to the inactive one</para>
                                </listitem>
                                <listitem>
                                    <para><keycombo><keycap>CTRL</keycap><keycap>N</keycap></keycombo>   Open new connection to remote server (replaces the old <keycombo><keycap>CTRL</keycap><keycap>G</keycap></keycombo>)</para>
                                </listitem>
                            </itemizedlist>
                        </listitem>
                    </itemizedlist>
                </para>
            </entry>
        </row>
        <row valign="top">
            <entry><para>1.2.4</para></entry>
            <entry><para>2007-06-09</para></entry>
            <entry>
                <para>Bug fixes:</para>
                <para>
                    <itemizedlist>
                        <listitem>
                            <para>Fixed problem with opening dirs by intviewer</para>
                        </listitem>
                        <listitem>
                            <para>Fixed problem with editing dirs by &app;</para>
                        </listitem>
                        <listitem>
                            <para>Fixed problem #351952 (crash while doing a content search)</para>
                        </listitem>
                        <listitem>
                            <para>Fixed problem #352253 (scrolling behaviour of the viewer)</para>
                        </listitem>
                        <listitem>
                            <para>Fixed problem #360175 (crash while entering a dir with %)</para>
                        </listitem>
                        <listitem>
                            <para>Fixed problem #371948 and #388970 (file path not escaped)</para>
                        </listitem>
                        <listitem>
                            <para>Fixed problem #412162 (build with --enable-python=no)</para>
                        </listitem>
                        <listitem>
                            <para>Build fixes</para>
                        </listitem>
                    </itemizedlist>
                </para>
                <para>New features:</para>
                <para>
                    <itemizedlist>
                        <listitem>
                            <para>Support for python plugins</para>
                        </listitem>
                        <listitem>
                            <para>New python plugins:</para>
                            <itemizedlist>
                                <listitem>
                                    <para><command>md5sum</command>   Create MD5 (128-bit) checksum</para>
                                </listitem>
                                <listitem>
                                    <para><command>sha1sum</command>  Create SHA-1 (160-bit) checksum</para>
                                </listitem>
                            </itemizedlist>
                        </listitem>
                        <listitem>
                            <para>Support for OLE and ODF metatags in advanced file rename templates</para>
                        </listitem>
                        <listitem>
                            <para>User defined shortcuts</para>
                        </listitem>
                        <listitem>
                            <para>SMB authentication</para>
                        </listitem>
                        <listitem>
                            <para>Displaying total size of files in selected subirs</para>
                        </listitem>
                        <listitem>
                            <para>'cd -' for changing to the previous working directory</para>
                        </listitem>
                        <listitem>
                            <para>More intuitive usage of diff tool</para>
                        </listitem>
                        <listitem>
                            <para>Directory synchronizing</para>
                        </listitem>
                        <listitem>
                            <para>Creating directories 'mkdir -p' like</para>
                        </listitem>
                        <listitem>
                            <para>Updated help docs</para>
                        </listitem>
                        <listitem>
                            <para>New or updated translations: ar, bg, cs, dz, en_GB, fr, it, oc, pl, sl, sv</para>
                        </listitem>
                        <listitem>
                            <para>New key bindings:</para>
                            <itemizedlist>
                                <listitem>
                                    <para><keycombo><keycap>CTRL</keycap><keycap>\</keycap></keycombo>   Go to the root directory</para>
                                </listitem>
                                <listitem>
                                    <para><keycombo><keycap>CTRL</keycap><keycap>`</keycap></keycombo>   Go to the home directory</para>
                                </listitem>
                                <listitem>
                                    <para><keycombo><keycap>CTRL</keycap><keycap>5</keycap></keycombo>   Create MD5 (128-bit) checksum</para>
                                </listitem>
                                <listitem>
                                    <para><keycombo><keycap>CTRL</keycap><keycap>SHIFT</keycap><keycap>C</keycap></keycombo>   Copy selected file names to clipboard</para>
                                </listitem>
                            </itemizedlist>
                        </listitem>
                    </itemizedlist>
                </para>
            </entry>
        </row>
        <row valign="top">
            <entry><para>1.2.3</para></entry>
            <entry><para>2006-12-11</para></entry>
            <entry>
                <para>Bug fixes:</para>
                <para>
                    <itemizedlist>
                        <listitem>
                            <para>Fixed problem #384752 (wrong permissions for new dirs)</para>
                        </listitem>
                    </itemizedlist>
                </para>
            </entry>
        </row>
        <row valign="top">
            <entry><para>1.2.2</para></entry>
            <entry><para>2006-12-11</para></entry>
            <entry>
                <para>Bug fixes:</para>
                <para>
                    <itemizedlist>
                        <listitem>
                            <para>Fixed problem with symlink creation for multiple file selection</para>
                        </listitem>
                        <listitem>
                            <para>Fixed problem with grouping of file size digits</para>
                        </listitem>
                        <listitem>
                            <para>Fixed problem with SMB UNC handling</para>
                        </listitem>
                        <listitem>
                            <para>Fixed problem #367744 (filename not correctly displayed)</para>
                        </listitem>
                        <listitem>
                            <para>Fixed problem #374282 (searching with recursive symlinks)</para>
                        </listitem>
                        <listitem>
                            <para>Fixed problem #377706 (selecting files with SHIFT+PGDN)</para>
                        </listitem>
                    </itemizedlist>
                </para>
                <para>New features:</para>
                <para>
                    <itemizedlist>
                        <listitem>
                            <para>Support for ID3 metatags in advanced file rename templates</para>
                        </listitem>
                        <listitem>
                            <para>Updated help docs</para>
                        </listitem>
                        <listitem>
                            <para>New or updated translations: ar, en_GB, es, fi, it, pl, sv</para>
                        </listitem>
                        <listitem>
                            <para>New key bindings:</para>
                            <itemizedlist>
                                <listitem>
                                    <para><keycombo><keycap>CTRL</keycap><keycap>SHIFT</keycap><keycap>=</keycap></keycombo>   Set both panels equal</para>
                                </listitem>
                            </itemizedlist>
                        </listitem>
                    </itemizedlist>
                </para>
            </entry>
        </row>
        <row valign="top">
            <entry><para>1.2.1</para></entry>
            <entry><para>2006-10-16</para></entry>
            <entry>
                <para>Bug fixes:</para>
                <para>
                    <itemizedlist>
                        <listitem>
                            <para>Fixed problem with scrollkeeper database update</para>
                        </listitem>
                        <listitem>
                            <para>Fix for crash when cmd dir indicator is empty</para>
                        </listitem>
                        <listitem>
                            <para>Fixed problem with refreshing after chown or chmod</para>
                        </listitem>
                        <listitem>
                            <para>Fixed problem #333898 (deprecated icon suffix in desktop file)</para>
                        </listitem>
                        <listitem>
                            <para>Fixed problem #347561 (plugin directory set incorrectly)</para>
                        </listitem>
                        <listitem>
                            <para>Fixed problem #347817 (incorrect use of Makefile linker flags)</para>
                        </listitem>
                    </itemizedlist>
                </para>
                <para>New features:</para>
                <para>
                    <itemizedlist>
                        <listitem>
                            <para>Support for archives (gz, bz2, zip, lha, rar, jar, 7-zip, zoo, deb, rpm) via FileRoller plugin</para>
                        </listitem>
                        <listitem>
                            <para>New python-like indices for advanced file rename templates</para>
                        </listitem>
                        <listitem>
                            <para>Support for Exif and IPTC metatags in advanced file rename templates</para>
                        </listitem>
                        <listitem>
                            <para>Fast access to advrename template placeholders</para>
                        </listitem>
                        <listitem>
                            <para>In-place rename (SHIFT+F6)</para>
                        </listitem>
                        <listitem>
                            <para>Revamped application menus</para>
                        </listitem>
                        <listitem>
                            <para>"Find" feature for internal viewer</para>
                        </listitem>
                        <listitem>
                            <para>New icon for internal viewer</para>
                        </listitem>
                        <listitem>
                            <para>Updated help docs</para>
                        </listitem>
                        <listitem>
                            <para>New or updated translations: ca, cs, de, el, en_GB, es, eu, fi, hu, it, ne, pl, ru, sv, vi</para>
                        </listitem>
                        <listitem>
                            <para>New key bindings:</para>
                            <itemizedlist>
                                <listitem>
                                    <para><keycombo><keycap>CTRL</keycap><keycap>SHIFT</keycap><keycap>H</keycap></keycombo>   Toggle hidden files on/off</para>
                                </listitem>
                            </itemizedlist>
                        </listitem>
                    </itemizedlist>
                </para>
            </entry>
        </row>
        <row valign="top">
            <entry><para>1.2.0</para></entry>
            <entry><para>2006-05-12</para></entry>
            <entry>
                <para>Bug fixes:</para>
                <para>
                    <itemizedlist>
                        <listitem>
                            <para>Fixed problem #171051 (crashes on search with non-existent path)</para>
                        </listitem>
                        <listitem>
                            <para>Fixed problem with the lack of gnome menu entry</para>
                        </listitem>
                        <listitem>
                            <para>Fixed a crash when viewing SMB connections</para>
                        </listitem>
                        <listitem>
                            <para>Fixed problem #309877 (strange artifacts with horizontal scrolling)</para>
                        </listitem>
                        <listitem>
                            <para>Fixed problem #332258 (left/right start directory parameter)</para>
                        </listitem>
                        <listitem>
                            <para>Fixed problem #332261 (exec_prefix not properly parsed during configure/makefiles)</para>
                        </listitem>
                        <listitem>
                            <para>Fixed problem #336649 (permission numbers presentation)</para>
                        </listitem>
                        <listitem>
                            <para>Fixed problem with crashes when using broken or non-matching regex pattern in advrename</para>
                        </listitem>
                    </itemizedlist>
                </para>
                <para>New features:</para>
                <para>
                    <itemizedlist>
                        <listitem>
                            <para>Monitoring of mounted volumes</para>
                        </listitem>
                        <listitem>
                            <para>Rewritten internal viewer</para>
                        </listitem>
                        <listitem>
                            <para>External tools and Exif/IPTC tags viewer for internal viewer</para>
                        </listitem>
                        <listitem>
                            <para>Zooming for internal viewer</para>
                        </listitem>
                        <listitem>
                            <para>Text selection for internal viewer</para>
                        </listitem>
                        <listitem>
                            <para>Revamped toolbar layout</para>
                        </listitem>
                        <listitem>
                            <para>Options for controlling copy and move overwriting</para>
                        </listitem>
                        <listitem>
                            <para>Copying selected full file paths with SHIFT+click on toolbar button</para>
                        </listitem>
                        <listitem>
                            <para>Better handling the change of the column sorting key</para>
                        </listitem>
                        <listitem>
                            <para>Initial doc framework</para>
                        </listitem>
                        <listitem>
                            <para>New or updated translations: de, es, eu, hu, pl, ro, ru, sl, sv, vi</para>
                        </listitem>
                        <listitem>
                            <para>New key bindings:</para>
                            <itemizedlist>
                                <listitem>
                                    <para><keycombo><keycap>SHIFT</keycap><keycap>F3</keycap></keycombo>       Internal viewer</para>
                                </listitem>
                                <listitem>
                                    <para><keycombo><keycap>ALT</keycap><keycap>F3</keycap></keycombo>         External viewer</para>
                                </listitem>
                                <listitem>
                                    <para><keycap>ALT+letters</keycap>    Quick search</para>
                                </listitem>
                                <listitem>
                                    <para><keycombo><keycap>CTRL</keycap><keycap>SHIFT</keycap><keycap>A</keycap></keycombo>   Deselecting all files</para>
                                </listitem>
                            </itemizedlist>
                        </listitem>
                    </itemizedlist>
                </para>
            </entry>
        </row>
        <row valign="top">
            <entry><para>1.1.7</para></entry>
            <entry><para>2006-02-12</para></entry>
            <entry>
                <para>Bug fixes:</para>
                <para>
                    <itemizedlist>
                        <listitem>
                            <para>Fixed crash when trying to copy the currently selected files</para>
                        </listitem>
                        <listitem>
                            <para>Fixed filename escaping</para>
                        </listitem>
                        <listitem>
                            <para>Fixed CTRL+ALT+letter bad responsiveness when typing too fast</para>
                        </listitem>
                        <listitem>
                            <para>Fixed debian bug #288933 (amd64/gcc-4.0 compiling errors)</para>
                        </listitem>
                        <listitem>
                            <para>Fixed problem #138933 (infinite recursion when drag'n'dropping a directory to itself)</para>
                        </listitem>
                        <listitem>
                            <para>
                                Fixed problem with the disconnect button not behaving correctly
                                when connecting to ftp-servers and being in supermount mode</para>
                        </listitem>
                        <listitem>
                            <para>Fixed update after renaming without FAM</para>
                        </listitem>
                    </itemizedlist>
                </para>
                <para>New features:</para>
                <para>
                    <itemizedlist>
                        <listitem>
                            <para>New &app; logo</para>
                        </listitem>
                        <listitem>
                            <para>Added internal F3 viewer</para>
                        </listitem>
                        <listitem>
                            <para>Copying selected filename(s) to clipboard</para>
                        </listitem>
                        <listitem>
                            <para>Inserting selected file full path to the cmdline when pressing <keycap>CTRL+SHIFT+ENTER</keycap></para>
                        </listitem>
                        <listitem>
                            <para>Multi-Rename-Tool - new $g placeholder for grandparent dir</para>
                        </listitem>
                        <listitem>
                            <para>Toolbar buttons (cut, copy and paste) are now sensitive to the current state</para>
                        </listitem>
                        <listitem>
                            <para>Manage Bookmarks dialog is now accessible also via the bookmarks shortcut</para>
                        </listitem>
                        <listitem>
                            <para>New or updated translations: el, en_CA, en_GB, eu, ga, hu, nb, ne, no, pa, pt_BR, rw, uk, zh_TW</para>
                        </listitem>
                        <listitem>
                            <para>New key bindings:</para>
                            <itemizedlist>
                                <listitem>
                                    <para><keycombo><keycap>CTRL</keycap><keycap>M</keycap></keycombo>        Multi-Rename-Tool</para>
                                </listitem>
                                <listitem>
                                    <para><keycombo><keycap>CTRL</keycap><keycap>SHIFT</keycap><keycap>.</keycap></keycombo>   Copying the current working directory from the active file list to the inactive one</para>
                                </listitem>
                                <listitem>
                                    <para><keycombo><keycap>CTRL</keycap><keycap>=</keycap></keycombo>         Select all files</para>
                                </listitem>
                                <listitem>
                                    <para><keycombo><keycap>CTRL</keycap><keycap>-</keycap></keycombo>         Unselect all files</para>
                                </listitem>
                                <listitem>
                                    <para><keycap>=</keycap>              Select files using a pattern</para>
                                </listitem>
                            </itemizedlist>
                        </listitem>
                    </itemizedlist>
      </para>
            </entry>
        </row>
        <row valign="top">
            <entry><para>1.1.6</para></entry>
            <entry><para>2004-01-20</para></entry>
            <entry>
                <para>Bug fixes:</para>
                <para>
                    <itemizedlist>
                        <listitem>
                            <para>Fixed crash when navigating back in the history and then entering another dir</para>
                        </listitem>
                        <listitem>
                            <para>Fixed ftp-quick-connect problems</para>
                        </listitem>
                        <listitem>
                            <para>The quick-search function can now also be started by typing capital letters</para>
                        </listitem>
                        <listitem>
                            <para><keycap>CTRL+ALT</keycap> no longer needs to be used to activate quick-search when the cmdline is hidden</para>
                        </listitem>
                    </itemizedlist>
                </para>
                <para>New features:</para>
                <para>
                    <itemizedlist>
                        <listitem>
                            <para>Updated the cvs-plugin so that it can be used to diff and log files</para>
                        </listitem>
                        <listitem>
                            <para>Use bold text instead of underlined in the dir-indicator when focused by the mouse cursor</para>
                        </listitem>
                        <listitem>
                            <para>The cwd label is selectable now (the one left of the cmdline)</para>
                        </listitem>
                        <listitem>
                            <para>Removed the 'Save Position' menu item. Size and position are now saved automatically instead</para>
                        </listitem>
                        <listitem>
                            <para>Added button to the directory indicator to popup the directory history</para>
                        </listitem>
                        <listitem>
                            <para>Added history to the select and unselect by pattern dialogs</para>
                        </listitem>
                        <listitem>
                            <para>Sorting column and direction is now remembered</para>
                        </listitem>
                        <listitem>
                            <para>New key bindings:</para>
                            <itemizedlist>
                                <listitem>
                                    <para><keycap>F2</keycap>             Open the rename dialog</para>
                                </listitem>
                                <listitem>
                                    <para><keycap>SHIFT+F10</keycap>      Bring up the file context menu (the windows menu key also works)</para>
                                </listitem>
                                <listitem>
                                    <para><keycombo><keycap>CTRL</keycap><keycap>.</keycap></keycombo>         Copy the current working directory from the inactive file list to the active one</para>
                                </listitem>
                            </itemizedlist>
                        </listitem>
                    </itemizedlist>
                </para>
            </entry>
        </row>
        <row valign="top">
            <entry><para>1.1.5</para></entry>
            <entry><para>2004-01-12</para></entry>
            <entry>
                <para>Bug fixes:</para>
                <para>
                    <itemizedlist>
                        <listitem>
                            <para>The ext column is now hidden when the extension is only showed together with the filename</para>
                        </listitem>
                        <listitem>
                            <para>Fixed unnecessary redraws of the file list when dragging files over it</para>
                        </listitem>
                        <listitem>
                            <para>Fixed problem with ftp-connections that didn't disappear from the connection toolbars when disconnected</para>
                        </listitem>
                        <listitem>
                            <para>The program no longer tries to center itself on the desktop</para>
                        </listitem>
                        <listitem>
                            <para>Fixed problems when renaming directories</para>
                        </listitem>
                    </itemizedlist>
                </para>
                <para>New features:</para>
                <para>
                    <itemizedlist>
                        <listitem>
                            <para>The dir indicator above each file list can now be used to navigate upwards in the directory structure</para>
                        </listitem>
                    </itemizedlist>
                </para>
            </entry>
        </row>
        <row valign="top">
            <entry><para>1.1.4</para></entry>
            <entry><para>2003-11-24</para></entry>
            <entry>
                <para>Bug fixes:</para>
                <para>
                    <itemizedlist>
                        <listitem>
                            <para>Fixed bug when selecting multiple files with shift+mouse button</para>
                        </listitem>
                        <listitem>
                            <para>Stopped superfluous updates of the file list on machines with the imon kernel patch applied</para>
                        </listitem>
                        <listitem>
                            <para>Cleaned up the file-popup menu</para>
                        </listitem>
                        <listitem>
                            <para>Fixed "File not found"-bug when browsing to the parent dir when the parent dir contained spaces</para>
                        </listitem>
                        <listitem>
                            <para>Fixed possible async error when cancelling a xfer operation</para>
                        </listitem>
                        <listitem>
                            <para>Reworked the layout tab and removed the colors tab in the options dialog</para>
                        </listitem>
                        <listitem>
                            <para>Improved plugin-system</para>
                        </listitem>
                    </itemizedlist>
                </para>
            </entry>
        </row>
        <row valign="top">
            <entry><para>1.1.3</para></entry>
            <entry><para>2003-11-14</para></entry>
            <entry>
                <para>Bug fixes:</para>
                <para>
                    <itemizedlist>
                        <listitem>
                            <para>
                                Fixed a crash that happened when moving files on a machine
                                with a snappy FAM installation. This lead to that &app;
                                tried to remove the same file twice from a list
                            </para>
                        </listitem>
                        <listitem>
                            <para>Accessing files on mounted devices should now work better</para>
                        </listitem>
                        <listitem>
                            <para>Devices without the device filename should not disappear anymore</para>
                        </listitem>
                        <listitem>
                            <para>
                                Fixed so that the feature where the terminal window stays open after
                                a program has finished works more reliably
                            </para>
                        </listitem>
                        <listitem>
                            <para>
                                Fixes bug where a new directory would appear many times
                                in the same file list until reloaded
                            </para>
                        </listitem>
                    </itemizedlist>
                </para>
                <para>New features:</para>
                <para>
                    <itemizedlist>
                        <listitem>
                            <para>The delete confirmation can now be disabled</para>
                        </listitem>
                        <listitem>
                            <para>Better error messages when a mount fails</para>
                        </listitem>
                        <listitem>
                            <para>
                                Made the calculation of a directory's total size start automatically
                                when the file prefs dialog is shown
                            </para>
                        </listitem>
                        <listitem>
                            <para>
                                Added filter for backup files and added that and the filter for hidden
                                files to the main menu for faster access
                            </para>
                        </listitem>
                    </itemizedlist>
                </para>
            </entry>
        </row>
        <row valign="top">
            <entry><para>1.1.2</para></entry>
            <entry><para>2003-11-07</para></entry>
            <entry>
                <para>Bug fixes:</para>
                <para>
                    <itemizedlist>
                        <listitem>
                            <para>Much better handling of non UTF8 filenames</para>
                        </listitem>
                        <listitem>
                            <para>Removed unsafe uri-creation</para>
                        </listitem>
                    </itemizedlist>
                </para>
                <para>New features:</para>
                <para>
                    <itemizedlist>
                        <listitem>
                            <para>Three ways to show with file extensions</para>
                        </listitem>
                    </itemizedlist>
                </para>
            </entry>
        </row>
        <row valign="top">
            <entry><para>1.1.1</para></entry>
            <entry><para>2003-11-05</para></entry>
            <entry>
                <para>Bug fixes:</para>
                <para>
                    <itemizedlist>
                        <listitem>
                            <para>Stopped showing the file extension in both the name column and the ext column</para>
                        </listitem>
                        <listitem>
                            <para>Fixed crashes that happened when browsing directories</para>
                        </listitem>
                        <listitem>
                            <para>Fixed update problems when copying and moving files</para>
                        </listitem>
                        <listitem>
                            <para>The connection combo boxes should now show the correct connection as selected all the time</para>
                        </listitem>
                        <listitem>
                            <para>Removed some bugs related to selecting files using the keyboard</para>
                        </listitem>
                        <listitem>
                            <para>Fixed the edit mime-types feature</para>
                        </listitem>
                    </itemizedlist>
                </para>
                <para>New features:</para>
                <para>
                    <itemizedlist>
                        <listitem>
                            <para>Added a button to change the default MIME-app in the file properties dialog</para>
                        </listitem>
                    </itemizedlist>
                </para>
            </entry>
        </row>
        <row valign="top">
            <entry><para>1.1.0</para></entry>
            <entry><para>2003-11-01</para></entry>
            <entry>
                <para>New features:</para>
                <para>
                    <itemizedlist>
                        <listitem>
                            <para>SMB browsing</para>
                        </listitem>
                        <listitem>
                            <para>Plugins</para>
                        </listitem>
                        <listitem>
                            <para>Major rewrite of a lot of code</para>
                        </listitem>
                    </itemizedlist>
                </para>
            </entry>
        </row>
        <row valign="top">
            <entry><para>1.0.1</para></entry>
            <entry><para>2003-06-27</para></entry>
            <entry>
                <para>Bug fixes:</para>
                <para>
                    <itemizedlist>
                        <listitem>
                            <para>Improved file list update in non-fam mode</para>
                        </listitem>
                        <listitem>
                            <para>Empty directories can now be entered on ftp servers</para>
                        </listitem>
                    </itemizedlist>
                </para>
            </entry>
        </row>
        <row valign="top">
            <entry><para>1.0</para></entry>
            <entry><para>2003-06-05</para></entry>
            <entry>
                <para>
                    This is the "production stable" 1.0 release. Mainly small bugfixes from previous version.
                </para>
            </entry>
        </row>
        <row valign="top">
            <entry><para>0.9.12</para></entry>
            <entry><para>2003-03-18</para></entry>
            <entry>
                <para>Bugfixes</para>
            </entry>
        </row>
        <row valign="top">
            <entry><para>0.9.11</para></entry>
            <entry><para>2003-03-13</para></entry>
            <entry>
                <para>
                    Added support for $p in advrename dialog. This will give you the parent directory.
                    Fixed a bug where deleting a directory sometimes only emptied the directory but not delete it.
                    Fixed so that the ".." directory is visible in ftp-sessions.
                </para>
            </entry>
        </row>
        <row valign="top">
            <entry><para>0.9.10</para></entry>
            <entry><para>2003-03-24</para></entry>
            <entry>
                <para>
                    Fixed an imageloading bug when using themes other than the default one.
                    New bookmark feature.
                    New template feature in the advanced-rename dialog. See doc/advrename.txt in the tarball for details.
                    Nicer file-properties dialog with rename support.
                    Dragging files to the ".." directory is now possible.
                    The toolbar and buttonbar can now be hidden.
                </para>
            </entry>
        </row>
        <row valign="top">
            <entry><para>0.9.9</para></entry>
            <entry><para>2003-01-19</para></entry>
            <entry>
                <para>
                    Improved the advanced rename tool
                    Added quick connect feature.
                    Improved search dialog and fixed some bugs in it.
                    Added default low-res mime icon theme.
                    Made the file popup menu behave more normal.
                </para>
            </entry>
        </row>
        <row valign="top">
            <entry><para>0.9.8</para></entry>
            <entry><para>2002-07-16</para></entry>
            <entry>
                <para>
                    New things in this release are autoscroll at DND, better quicksearch,
                    mounting and unmounting, file lists refresh without FAM,
                    last visited directory history and more.
                </para>
            </entry>
        </row>
        <row valign="top">
            <entry><para>0.9.7</para></entry>
            <entry><para>2002-06-07</para></entry>
            <entry>
            </entry>
        </row>
        <row valign="top">
            <entry><para>0.9.6</para></entry>
            <entry><para>2002-04-04</para></entry>
            <entry>
                <para>MIME support has been added and bugs have been fixed.</para>
            </entry>
        </row>
        <row valign="top">
            <entry><para>0.9.5</para></entry>
            <entry><para>2002-03-27</para></entry>
            <entry>
                <para>Added an embedded terminal and fixed some bugs.</para>
            </entry>
        </row>
        <row valign="top">
            <entry><para>0.9.4</para></entry>
            <entry><para>2002-03-21</para></entry>
            <entry>
                <para>Added FAM support, DnD and more.</para>
            </entry>
        </row>
        <row valign="top">
            <entry><para>0.9.2</para></entry>
            <entry><para>2002-03-09</para></entry>
            <entry>
                <para>Improved stability and less memory leaks. CVS is disabled until it actually works well.</para>
            </entry>
        </row>
        <row valign="top">
            <entry><para>0.91-pre1</para></entry>
            <entry><para>2002-02-06</para></entry>
            <entry>
                <para>Improved user interface and lots of other small hacks.</para>
            </entry>
        </row>
        <row valign="top">
            <entry><para>0.90-pre1</para></entry>
            <entry><para>2001-08-02</para></entry>
            <entry>
                <para>The first public version of &app;.</para>
            </entry>
        </row>
    </tbody>
    </tgroup>
    </informaltable>
  </sect1><|MERGE_RESOLUTION|>--- conflicted
+++ resolved
@@ -23,12 +23,8 @@
     </thead>
     <tbody>
         <row valign="top">
-<<<<<<< HEAD
             <entry><para>1.12.0</para></entry>
             <entry><para>2019-??-??</para></entry>
-=======
-            <entry><para>1.10.4</para></entry>
-            <entry><para>2020-??-??</para></entry>
             <entry>
                 <para>Bug fixes:</para>
                 <para>
@@ -119,7 +115,6 @@
         <row valign="top">
             <entry><para>1.10.1</para></entry>
             <entry><para>2019-05-12</para></entry>
->>>>>>> 7b2f05df
             <entry>
                 <para>Bug fixes:</para>
                 <para>

--- conflicted
+++ resolved
@@ -23,7 +23,6 @@
     </thead>
     <tbody>
         <row valign="top">
-<<<<<<< HEAD
             <entry><para>1.12.0</para></entry>
             <entry><para>2019-??-??</para></entry>
             <entry>
@@ -40,45 +39,6 @@
                     <itemizedlist>
                         <listitem>
                             <para>...</para>
-                        </listitem>
-                        <listitem>
-                            <para>New or updated translations: ...</para>
-                        </listitem>
-                        <listitem>
-                            <para>New or updated docs: ...</para>
-                        </listitem>
-                    </itemizedlist>
-                </para>
-            </entry>
-        </row>
-        <row valign="top">
-            <entry><para>1.10.0</para></entry>
-=======
-            <entry><para>1.10.1</para></entry>
->>>>>>> 7076e72d
-            <entry><para>2019-??-??</para></entry>
-            <entry>
-                <para>Bug fixes:</para>
-                <para>
-                    <itemizedlist>
-                        <listitem>
-<<<<<<< HEAD
-                            <para>...</para>
-=======
-                            <para>List of bookmarks is synchronized between Gnome Commander instances</para>
->>>>>>> 7076e72d
-                        </listitem>
-                    </itemizedlist>
-                </para>
-                <para>New features:</para>
-                <para>
-                    <itemizedlist>
-                        <listitem>
-<<<<<<< HEAD
-                            <para>...</para>
-=======
-                            <para>Menu entry for (un)selecting files with the same filename suffix</para>
->>>>>>> 7076e72d
                         </listitem>
                         <listitem>
                             <para>New or updated translations: ...</para>
